package main

import (
	"flag"
	"fmt"
	"io/ioutil"
	"net"
	"os"
	"os/signal"
	"syscall"

<<<<<<< HEAD
	"github.com/mason-leap-lab/redeo"
	"github.com/mason-leap-lab/infinicache/common/logger"
=======
	protocol "github.com/mason-leap-lab/infinicache/common/types"
	"github.com/mason-leap-lab/infinicache/proxy/config"
	"github.com/mason-leap-lab/infinicache/proxy/server"
>>>>>>> 72e5f43b
	"github.com/mason-leap-lab/infinicache/proxy/collector"
	"github.com/mason-leap-lab/infinicache/proxy/global"
	"github.com/mason-leap-lab/infinicache/proxy/server"
)

var (
<<<<<<< HEAD
	replica = flag.Bool("replica", false, "Enable lambda replica deployment")
	debug   = flag.Bool("debug", false, "Enable debug and print debug logs")
	prefix  = flag.String("prefix", "log", "log file prefix")
	log     = &logger.ColorLogger{
=======
	replica       = flag.Bool("replica", false, "Enable lambda replica deployment")
	debug         = flag.Bool("debug", false, "Enable debug and print debug logs")
	prefix        = flag.String("prefix", "log", "Log file prefix")
	d             = flag.Int("d", 10, "The number of data chunks for buildin redis client.")
	p             = flag.Int("p", 2, "The number of parity chunks for buildin redis client.")
	log           = &logger.ColorLogger{
>>>>>>> 72e5f43b
		Level: logger.LOG_LEVEL_WARN,
	}
	lambdaLis net.Listener
	filePath  = "/tmp/infinicache.pid"
)

func init() {
	global.Log = log
	if config.ServerPublicIp != "" {
		global.ServerIp = config.ServerPublicIp
	}
}

func main() {
	done := make(chan struct{}, 1)
	flag.Parse()

	// Register signals
	sig := make(chan os.Signal, 1)
	signal.Notify(sig, syscall.SIGTERM, syscall.SIGINT, syscall.SIGKILL, syscall.SIGABRT)

	// CPU profiling by default
	//defer profile.Start().Stop()

	global.Prefix = *prefix

	// Initialize collector
	collector.Create(global.Prefix)

	// Initialize log
	if *debug {
		log.Level = logger.LOG_LEVEL_ALL
	}

	log.Info("======================================")
	log.Info("replica: %v || debug: %v", *replica, *debug)
	log.Info("======================================")
	clientLis, err := net.Listen("tcp", fmt.Sprintf(":%d", global.BasePort))
	if err != nil {
		log.Error("Failed to listen clients: %v", err)
		os.Exit(1)
		return
	}
	lambdaLis, err = net.Listen("tcp", fmt.Sprintf(":%d", global.BasePort+1))
	if err != nil {
		log.Error("Failed to listen lambdas: %v", err)
		os.Exit(1)
		return
	}
	log.Info("Start listening to clients(port 6378) and lambdas(port 6379)")
	// initial proxy server
	srv := redeo.NewServer(nil)
	prxy := server.New(*replica)
	redis := server.NewRedisAdapter(srv, prxy, *d, *p)

	// config server
	srv.HandleStreamFunc(protocol.CMD_SET_CHUNK, prxy.HandleSet)
	srv.HandleFunc(protocol.CMD_GET_CHUNK, prxy.HandleGet)
	srv.HandleCallbackFunc(prxy.HandleCallback)

	// initiate lambda store proxy
	go prxy.Serve(lambdaLis)
	prxy.WaitReady()

	err = ioutil.WriteFile(filePath, []byte(fmt.Sprintf("%d", os.Getpid())), 0660)
	if err != nil {
		log.Warn("Failed to write PID: %v", err)
	}

	// Log goroutine
	//defer t.Stop()
	go func() {
		<-sig
		log.Info("Receive signal, killing server...")
		// done <- struct{}{}
		close(sig)

		collector.Stop()

		// Close server
		log.Info("Closing server...")
		srv.Close(clientLis)

		// Collect data
		log.Info("Collecting data...")
		prxy.CollectData()

		prxy.Close(lambdaLis)
		redis.Close()
		close(done)
	}()

	// Start serving (blocking)
	err = srv.ServeAsync(clientLis)
	if err != nil {
		select {
		case <-sig:
			// Normal close
		default:
			log.Error("Error on serve clients: %v", err)
		}
		srv.Release()
	}
	log.Info("Server closed.")

	// Wait for data collection
	<-done
	prxy.Release()
	server.CleanUpScheduler()

	err = os.Remove(filePath)
	if err != nil {
		log.Error("Failed to remove PID: %v", err)
	}
	os.Exit(0)
}<|MERGE_RESOLUTION|>--- conflicted
+++ resolved
@@ -3,39 +3,28 @@
 import (
 	"flag"
 	"fmt"
+	"github.com/mason-leap-lab/redeo"
+	"github.com/mason-leap-lab/infinicache/common/logger"
 	"io/ioutil"
 	"net"
 	"os"
 	"os/signal"
 	"syscall"
 
-<<<<<<< HEAD
-	"github.com/mason-leap-lab/redeo"
-	"github.com/mason-leap-lab/infinicache/common/logger"
-=======
 	protocol "github.com/mason-leap-lab/infinicache/common/types"
 	"github.com/mason-leap-lab/infinicache/proxy/config"
-	"github.com/mason-leap-lab/infinicache/proxy/server"
->>>>>>> 72e5f43b
 	"github.com/mason-leap-lab/infinicache/proxy/collector"
 	"github.com/mason-leap-lab/infinicache/proxy/global"
 	"github.com/mason-leap-lab/infinicache/proxy/server"
 )
 
 var (
-<<<<<<< HEAD
-	replica = flag.Bool("replica", false, "Enable lambda replica deployment")
-	debug   = flag.Bool("debug", false, "Enable debug and print debug logs")
-	prefix  = flag.String("prefix", "log", "log file prefix")
-	log     = &logger.ColorLogger{
-=======
 	replica       = flag.Bool("replica", false, "Enable lambda replica deployment")
 	debug         = flag.Bool("debug", false, "Enable debug and print debug logs")
 	prefix        = flag.String("prefix", "log", "Log file prefix")
 	d             = flag.Int("d", 10, "The number of data chunks for buildin redis client.")
 	p             = flag.Int("p", 2, "The number of parity chunks for buildin redis client.")
 	log           = &logger.ColorLogger{
->>>>>>> 72e5f43b
 		Level: logger.LOG_LEVEL_WARN,
 	}
 	lambdaLis net.Listener
