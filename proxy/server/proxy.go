--- conflicted
+++ resolved
@@ -41,36 +41,6 @@
 		placer:       NewPlacer(NewMataStore()),
 	}
 
-<<<<<<< HEAD
-	for i := range p.group.All {
-		name := config.LambdaPrefix
-		if replica {
-			p.log.Info("[Registering lambda store replica %d.]", i)
-			name = config.LambdaStoreName
-		} else {
-			p.log.Info("[Registering lambda store %s%d]", name, i)
-		}
-		node := scheduler.GetForGroup(p.group, i)
-		node.Meta.Capacity = config.InstanceCapacity
-		node.Meta.IncreaseSize(config.InstanceOverhead)
-	}
-	// Something can only be done after all nodes initialized.
-	for i := range p.group.All {
-		num, candidates := p.getBackupsForNode(p.group, i)
-		node := p.group.Instance(i)
-		node.AssignBackups(num, candidates)
-
-		// Initialize instance, this is not neccessary if the start time of the instance is acceptable.
-		// p.ready.Add(1)
-		// go func() {
-		// 	node.WarmUp()
-		// 	p.ready.Done()
-		// }()
-
-		// Begin handle requests
-		go node.HandleRequests()
-	}
-=======
 	p.placer.proxy = p
 	p.movingWindow.placer = p.placer
 	// first group init
@@ -80,13 +50,12 @@
 	go p.movingWindow.Daemon()
 
 	lambdastore.Registry = p.movingWindow
->>>>>>> 2c272213
 
 	return p
 }
 
 func (p *Proxy) GetStatusProvider() types.ClusterStatus {
-	return p.group
+	return p.movingWindow.group
 }
 
 func (p *Proxy) Serve(lis net.Listener) {
@@ -309,20 +278,13 @@
 }
 
 func (p *Proxy) CollectData() {
-<<<<<<< HEAD
-	for i, _ := range p.group.All {
+	// for _, ins := range p.movingWindow.group.All {
+	// 	p.log.Debug("active instance in proxy %v", ins.Name())
+	// }
+
+	for i, _ := range p.movingWindow.group.All {
 		// send data command
-		p.group.Instance(i).CollectData()
-=======
-	for _, ins := range p.movingWindow.group.All {
-		p.log.Debug("active instance in proxy %v", ins.Name())
-	}
-
-	for i, _ := range p.movingWindow.group.All {
-		global.DataCollected.Add(1)
-		// send data command
-		p.movingWindow.group.Instance(i).C() <- &types.Control{Cmd: "data"}
->>>>>>> 2c272213
+		p.movingWindow.group.Instance(i).CollectData()
 	}
 	p.log.Info("Waiting data from Lambda")
 	global.DataCollected.Wait()
