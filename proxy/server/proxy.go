package server

import (
	"net"
	"strconv"
	"sync"
	"time"

	"github.com/google/uuid"
	"github.com/mason-leap-lab/infinicache/common/logger"
	"github.com/mason-leap-lab/redeo"
	"github.com/mason-leap-lab/redeo/resp"

	protocol "github.com/mason-leap-lab/infinicache/common/types"
	"github.com/mason-leap-lab/infinicache/proxy/collector"
	"github.com/mason-leap-lab/infinicache/proxy/global"
	"github.com/mason-leap-lab/infinicache/proxy/lambdastore"
	"github.com/mason-leap-lab/infinicache/proxy/types"
)

type Proxy struct {
	log logger.ILogger
	//group        *Group
	movingWindow *MovingWindow
	placer       *Placer

	initialized int32
	ready       sync.WaitGroup
}

// initial lambda group
func New(replica bool) *Proxy {
	p := &Proxy{
		log: &logger.ColorLogger{
			Prefix: "Proxy ",
			Level:  global.Log.GetLevel(),
			Color:  !global.Options.NoColor,
		},
		//group:        group,
		movingWindow: NewMovingWindow(10, 1),
		placer:       NewPlacer(NewMataStore()),
	}

<<<<<<< HEAD
	p.placer.proxy = p
	p.movingWindow.placer = p.placer
	// first group init
	p.movingWindow.start()

	// start moving-window and auto-scaling Daemon
	go p.movingWindow.Daemon()

	lambdastore.Registry = p.movingWindow
=======
	for i := range p.group.All {
		name := config.LambdaPrefix
		if replica {
			p.log.Info("[Registering lambda store replica %d.]", i)
			name = config.LambdaStoreName
		} else {
			p.log.Info("[Registering lambda store %s%d]", name, i)
		}
		node := scheduler.GetForGroup(p.group, i)
		node.Meta.Capacity = global.Options.GetInstanceCapacity()
		node.Meta.IncreaseSize(config.InstanceOverhead)
	}
	// Something can only be done after all nodes initialized.
	for i := range p.group.All {
		num, candidates := p.getBackupsForNode(p.group, i)
		node := p.group.Instance(i)
		node.AssignBackups(num, candidates)

		// Initialize instance, this is not neccessary if the start time of the instance is acceptable.
		// p.ready.Add(1)
		// go func() {
		// 	node.WarmUp()
		// 	p.ready.Done()
		// }()

		// Begin handle requests
		go node.HandleRequests()
	}
>>>>>>> 9e158939

	return p
}

func (p *Proxy) GetStatsProvider() types.GroupedClusterStats {
	return p.movingWindow
}

func (p *Proxy) Serve(lis net.Listener) {
	for {
		cn, err := lis.Accept()
		if err != nil {
			return
		}

		conn := lambdastore.NewConnection(cn)
		go conn.ServeLambda()
	}
}

func (p *Proxy) WaitReady() {
	//p.ready.Wait()
	p.movingWindow.waitReady()
	p.log.Info("[Proxy is ready]")
}

func (p *Proxy) Close(lis net.Listener) {
	lis.Close()
}

func (p *Proxy) Release() {
	for i, node := range p.movingWindow.group.All {
		scheduler.Recycle(node.LambdaDeployment)
		p.movingWindow.group.All[i] = nil
	}
	scheduler.Clear(p.movingWindow.group)
}

// from client
func (p *Proxy) HandleSet(w resp.ResponseWriter, c *resp.CommandStream) {
	client := redeo.GetClient(c.Context())
	connId := int(client.ID())

	// Get args
	key, _ := c.NextArg().String()
	reqId, _ := c.NextArg().String()
	size, _ := c.NextArg().Int()
	dChunkId, _ := c.NextArg().Int()
	chunkId := strconv.FormatInt(dChunkId, 10)
	dataChunks, _ := c.NextArg().Int()
	parityChunks, _ := c.NextArg().Int()
	lambdaId, _ := c.NextArg().Int()
	randBase, _ := c.NextArg().Int()

	bodyStream, err := c.Next()
	if err != nil {
		p.log.Error("Error on get value reader: %v", err)
		return
	}
	bodyStream.(resp.Holdable).Hold() // Hold to prevent being closed

	// Start counting time.
	if err := collector.Collect(collector.LogStart, protocol.CMD_SET, reqId, chunkId, time.Now().UnixNano()); err != nil {
		p.log.Warn("Fail to record start of request: %v", err)
	}

	// Check if the chunk key(key + chunkId) exists, base of slice will only be calculated once.
	prepared := p.placer.NewMeta(
		key, size, dataChunks, parityChunks, dChunkId, int64(bodyStream.Len()), int(lambdaId), int(randBase))

	meta, _ := p.placer.GetOrInsert(key, prepared)

	p.log.Debug("chunkId id is %v, placement is %v", chunkId, meta.Placement)
	//if meta.Deleted {
	//	// Object may be evicted in some cases:
	//	// 1: Some chunks were set.
	//	// 2: Placer evicted this object (unlikely).
	//	// 3: We got evicted meta.
	//	p.log.Warn("KEY %s@%s not set to lambda store, may got evicted before all chunks are set.", chunkId, key)
	//	w.AppendErrorf("KEY %s@%s not set to lambda store, may got evicted before all chunks are set.", chunkId, key)
	//	w.Flush()
	//	return
	//}
	//if postProcess != nil {
	//	postProcess(p.dropEvicted)
	//}
	chunkKey := meta.ChunkKey(int(dChunkId))
	lambdaDest := meta.Placement[dChunkId]

	// Send chunk to the corresponding lambda instance in group
	p.log.Debug("Requesting to set %s: %d", chunkKey, lambdaDest)
	p.movingWindow.group.Instance(lambdaDest).C() <- &types.Request{
		Id:              types.Id{ConnId: connId, ReqId: reqId, ChunkId: chunkId},
		InsId:           uint64(lambdaDest),
		Cmd:             protocol.CMD_SET,
		Key:             chunkKey,
		BodyStream:      bodyStream,
		Client:          client,
		EnableCollector: true,
		Obj:             meta,
	}
	// p.log.Debug("KEY is", key.String(), "IN SET UPDATE, reqId is", reqId, "connId is", connId, "chunkId is", chunkId, "lambdaStore Id is", lambdaId)
	temp, _ := p.placer.Get(key, int(dChunkId))
	p.log.Debug("get test placement is %v", temp.Placement)
}

func (p *Proxy) HandleGet(w resp.ResponseWriter, c *resp.Command) {
	client := redeo.GetClient(c.Context())
	connId := int(client.ID())
	key := c.Arg(0).String()
	reqId := c.Arg(1).String()
	dChunkId, _ := c.Arg(2).Int()
	chunkId := strconv.FormatInt(dChunkId, 10)

	// Start couting time.
	if err := collector.Collect(collector.LogStart, protocol.CMD_GET, reqId, chunkId, time.Now().UnixNano()); err != nil {
		p.log.Warn("Fail to record start of request: %v", err)
	}

	// key is "key"+"chunkId"
	//meta, ok := p.metaStore.Get(key, int(dChunkId))
	//if !ok || meta.Deleted {
	//	// Object may be deleted.
	//	p.log.Warn("KEY %s@%s not found in lambda store, please set first.", chunkId, key)
	//	w.AppendErrorf("KEY %s@%s not found in lambda store, please set first.", chunkId, key)
	//	w.Flush()
	//	return
	//}

	meta, ok := p.placer.Get(key, int(dChunkId))
	p.log.Debug("ok ? %v", ok)
	if !ok {
		p.log.Warn("KEY %s@%s not found in lambda store, please set first.", chunkId, key)
		w.AppendErrorf("KEY %s@%s not found in lambda store, please set first.", chunkId, key)
		w.Flush()
		return
	}
	lambdaDest := meta.Placement[dChunkId]
	counter := global.ReqCoordinator.Register(reqId, protocol.CMD_GET, meta.DChunks, meta.PChunks)
	instance := p.movingWindow.group.Instance(lambdaDest)

	p.log.Debug("chunkId is %v, lambdaDest is %v, instance id is %v", dChunkId, lambdaDest, instance.Name())

	chunkKey := meta.ChunkKey(int(dChunkId))
	// Send request to lambda channel
	p.log.Debug("Requesting to get %s: %d", chunkKey, lambdaDest)

	req := &types.Request{
		Id:              types.Id{ConnId: connId, ReqId: reqId, ChunkId: chunkId},
		InsId:           uint64(lambdaDest),
		Cmd:             protocol.CMD_GET,
		Key:             chunkKey,
		Client:          client,
		EnableCollector: true,
		Obj:             meta,
	}
	counter.Requests[dChunkId] = req

	// Unlikely, just to be safe
	if counter.IsFulfilled() || instance.IsReclaimed() {
		p.log.Debug("late request %v", reqId)
		status := counter.AddReturned(int(dChunkId))
		req.Abandon()
		counter.ReleaseIfAllReturned(status)
	} else {
		instance.C() <- req
	}
}

func (p *Proxy) HandleCallback(w resp.ResponseWriter, r interface{}) {
	wrapper := r.(*types.ProxyResponse)
	switch rsp := wrapper.Response.(type) {
	case *types.Response:
		t := time.Now()
		rsp.PrepareFor(w)
		d1 := time.Since(t)
		t2 := time.Now()
		// flush buffer, return on errors
		if err := rsp.Flush(); err != nil {
			p.log.Error("Error on flush response: %v", err)
			return
		}

		d2 := time.Since(t2)
		//p.log.Debug("Server AppendInt time is", time0,
		//	"AppendBulk time is", time1,
		//	"Server Flush time is", time2,
		//	"Chunk body len is ", len(rsp.Body))
		tgg := time.Now()
		if wrapper.Request.EnableCollector {
			err := collector.Collect(collector.LogServer2Client, rsp.Cmd, rsp.Id.ReqId, rsp.Id.ChunkId, int64(tgg.Sub(t)), int64(d1), int64(d2), tgg.UnixNano())
			if err != nil {
				p.log.Warn("LogServer2Client err %v", err)
			}
		}
	// Use more general way to deal error
	default:
		w.AppendErrorf("%v", rsp)
		w.Flush()
	}

	// Async logic
	if wrapper.Request.Cmd == protocol.CMD_GET {
		// random select whether current chunk need to be refresh, if > hard limit, do refresh.
		instance, ok := p.movingWindow.Refresh(wrapper.Request.Obj.(*Meta), wrapper.Request.Id.Chunk())
		if !ok {
			return
		}
		recoverReqId := uuid.New().String()

		//p.movingWindow.group.Instance(int(instanceId)).C() <- &types.Control{
		instance.C() <- &types.Control{
			Cmd: protocol.CMD_RECOVER,
			Request: &types.Request{
				Id:    types.Id{ConnId: wrapper.Request.Id.ConnId, ReqId: recoverReqId, ChunkId: wrapper.Request.Id.ChunkId,},
				InsId: instance.Id(),
				Cmd:   protocol.CMD_RECOVER,
				Key:   wrapper.Request.Key,
			},
			Callback: p.handleRecoverCallback,
		}
	}
}

func (p *Proxy) CollectData() {
	// for _, ins := range p.movingWindow.group.All {
	// 	p.log.Debug("active instance in proxy %v", ins.Name())
	// }

	for i, _ := range p.movingWindow.group.All {
		// send data command
		p.movingWindow.group.Instance(i).CollectData()
	}
	p.log.Info("Waiting data from Lambda")
	global.DataCollected.Wait()
	if err := collector.Flush(); err != nil {
		p.log.Error("Failed to save data from lambdas: %v", err)
	} else {
		p.log.Info("Data collected.")
	}
}

func (p *Proxy) handleRecoverCallback(ctrl *types.Control, arg interface{}) {
	instance := arg.(*lambdastore.Instance)
	ctrl.Obj.(*Meta).Placement[ctrl.Request.Id.Chunk()] = int(instance.Id())
}

func (p *Proxy) dropEvicted(meta *Meta) {
	reqId := uuid.New().String()
	for i, lambdaId := range meta.Placement {
		instance := p.movingWindow.group.Instance(lambdaId)
		instance.C() <- &types.Request{
			Id:    types.Id{ConnId: 0, ReqId: reqId, ChunkId: strconv.Itoa(i)},
			InsId: uint64(lambdaId),
			Cmd:   protocol.CMD_DEL,
			Key:   meta.ChunkKey(i),
		}
	}
	p.log.Warn("Evict %s", meta.Key)
}<|MERGE_RESOLUTION|>--- conflicted
+++ resolved
@@ -41,7 +41,6 @@
 		placer:       NewPlacer(NewMataStore()),
 	}
 
-<<<<<<< HEAD
 	p.placer.proxy = p
 	p.movingWindow.placer = p.placer
 	// first group init
@@ -51,36 +50,6 @@
 	go p.movingWindow.Daemon()
 
 	lambdastore.Registry = p.movingWindow
-=======
-	for i := range p.group.All {
-		name := config.LambdaPrefix
-		if replica {
-			p.log.Info("[Registering lambda store replica %d.]", i)
-			name = config.LambdaStoreName
-		} else {
-			p.log.Info("[Registering lambda store %s%d]", name, i)
-		}
-		node := scheduler.GetForGroup(p.group, i)
-		node.Meta.Capacity = global.Options.GetInstanceCapacity()
-		node.Meta.IncreaseSize(config.InstanceOverhead)
-	}
-	// Something can only be done after all nodes initialized.
-	for i := range p.group.All {
-		num, candidates := p.getBackupsForNode(p.group, i)
-		node := p.group.Instance(i)
-		node.AssignBackups(num, candidates)
-
-		// Initialize instance, this is not neccessary if the start time of the instance is acceptable.
-		// p.ready.Add(1)
-		// go func() {
-		// 	node.WarmUp()
-		// 	p.ready.Done()
-		// }()
-
-		// Begin handle requests
-		go node.HandleRequests()
-	}
->>>>>>> 9e158939
 
 	return p
 }
