--- conflicted
+++ resolved
@@ -203,20 +203,6 @@
 	instance := p.cluster.Instance(assigned)
 	confirmed := false
 	if instance.Meta.Size()+uint64(meta.ChunkSize) < instance.Meta.Capacity {
-<<<<<<< HEAD
-		meta.Placement[chunkId] = assigned
-		placerMeta.confirm(chunkId)
-		// If the object has not seen.
-		if placerMeta.pos[p.primary] == 0 {
-			p.AddObject(meta)
-		}
-		// We can add size to instance safely, the allocated space is reserved for this chunk even set operation may fail.
-		// This allow the client to reset the chunk without affecting the placement.
-		// instance.Meta.IncreaseSize(meta.ChunkSize)
-		size := instance.Meta.IncreaseSize(meta.ChunkSize)
-		p.log.Debug("Lambda %d size updated: %d of %d (key:%d@%s, Δ:%d).",
-			assigned, size, instance.Meta.Capacity, chunkId, meta.Key, meta.ChunkSize)
-=======
 		size := instance.Meta.IncreaseSize(meta.ChunkSize)
 		if size < instance.Meta.Capacity {
 			meta.Placement[chunkId] = assigned
@@ -233,7 +219,6 @@
 			if placerMeta.allConfirmed() {
 				meta.Deleted = false
 			}
->>>>>>> fe01e84b
 
 			// LOCK FREE: Regardless the value of p.primary, if meta has been in the placer already, either position should be non-zero.
 			if placerMeta.pos[p.primary] > 0 || placerMeta.pos[p.secondary] > 0 {
