package collector

import (
	"errors"
	"fmt"
	"os"
	"sync"
	"time"

	"github.com/ScottMansfield/nanolog"

	"github.com/mason-leap-lab/infinicache/proxy/global"
)

var (
	LastActivity     = time.Now()
	LogServer2Client nanolog.Handle
	//LogServer        nanolog.Handle
	//LogServerBufio   nanolog.Handle
<<<<<<< HEAD
	LogProxy     nanolog.Handle = 10001
	LogData      nanolog.Handle = 10002
	LogStart     nanolog.Handle = 10003
	LogLambda    nanolog.Handle = 10004
	LogValidate  nanolog.Handle = 10005
	ErrorNoEntry                = errors.New("No collector log entry found.")
=======
	LogProxy         nanolog.Handle = 10001
	LogChunk         nanolog.Handle = 10002
	LogStart         nanolog.Handle = 10003
	LogLambda        nanolog.Handle = 10004
	LogValidate      nanolog.Handle = 10005
	LogEndtoEnd      nanolog.Handle = 20000
	ErrorNoEntry     = errors.New("No collector log entry found.")
>>>>>>> 35242f44

	logMu   sync.Mutex
	ticker  *time.Ticker
	stopped bool
	reqMap  = make(map[string]*dataEntry)
)

func init() {
	// cmd, reqId, chunk, start, duration, firstByte, header from lambda, header to client, obsolete1, obsolete2, streaming, ping
	LogChunk = nanolog.AddLogger("%s,%s,%s,%i64,%i64,%i64,%i64,%i64,%i64,%i64,%i64,%i64")
	// cmd, status, bytes, start, duration
	LogEndtoEnd = nanolog.AddLogger("%s,%s,%i64,%i64,%i64")
}

func Create(prefix string) {
	// get local time
	//location, _ := time.LoadLocation("EST")
	// Set up nanoLog writer
	//nanoLogout, err := os.Create("/tmp/proxy/" + *prefix + "_proxy.clog")
	nanoLogout, err := os.Create(prefix + "_proxy.clog")
	if err != nil {
		panic(err)
	}
	err = nanolog.SetWriter(nanoLogout)
	if err != nil {
		panic(err)
	}

	go func() {
		ticker = time.NewTicker(1 * time.Second)
		for {
			<-ticker.C
			if stopped || time.Since(LastActivity) >= 10*time.Second {
				if err := nanolog.Flush(); err != nil {
					global.Log.Warn("Failed to save data: %v", err)
				}
			}
			if stopped {
				return
			}
		}
	}()
}

func Stop() {
	stopped = true
	if ticker != nil {
		ticker.Stop()
	}
}

func Flush() error {
	return nanolog.Flush()
}

type dataEntry struct {
	cmd           string
	reqId         string
	chunkId       string
	start         int64
	duration      int64
	firstByte     int64
	lambda2Server int64
	server2Client int64
	readBulk      int64
	appendBulk    int64
	flush         int64
	validate      int64
}

func Collect(handle nanolog.Handle, args ...interface{}) error {
	LastActivity = time.Now()
	if handle == LogStart {
		key := fmt.Sprintf("%s-%s-%s", args[0], args[1], args[2])
		logMu.Lock()
		reqMap[key] = &dataEntry{
			cmd:     args[0].(string),
			reqId:   args[1].(string),
			chunkId: args[2].(string),
			start:   args[3].(int64),
		}
		logMu.Unlock()
		return nil
	} else if handle == LogProxy {
		key := fmt.Sprintf("%s-%s-%s", args[0], args[1], args[2])
		logMu.Lock()
		entry, exist := reqMap[key]
		logMu.Unlock()

		if !exist {
			return ErrorNoEntry
		}
		entry.firstByte = args[3].(int64) - entry.start
		args[3] = entry.firstByte
		entry.lambda2Server = args[4].(int64)
		entry.readBulk = args[5].(int64)
		return nil
	} else if handle == LogServer2Client {
		key := fmt.Sprintf("%s-%s-%s", args[0], args[1], args[2])
		logMu.Lock()
		entry, exist := reqMap[key]
		//delete(reqMap, key)
		logMu.Unlock()

		if !exist {
			return ErrorNoEntry
		}
		entry.server2Client = args[3].(int64)
		entry.appendBulk = args[4].(int64)
		entry.flush = args[5].(int64)
		entry.duration = args[6].(int64) - entry.start

		return nanolog.Log(LogChunk, fmt.Sprintf("%schunk", entry.cmd), entry.reqId, entry.chunkId,
			entry.start, entry.duration,
			entry.firstByte, entry.lambda2Server, entry.server2Client,
			entry.readBulk, entry.appendBulk, entry.flush, entry.validate)
	} else if handle == LogValidate {
		key := fmt.Sprintf("%s-%s-%s", args[0], args[1], args[2])
		logMu.Lock()
		entry, exist := reqMap[key]
		logMu.Unlock()

		if !exist {
			return ErrorNoEntry
		}
		entry.validate = args[3].(int64)
		return nil
	}

	return nanolog.Log(handle, args...)
}<|MERGE_RESOLUTION|>--- conflicted
+++ resolved
@@ -17,14 +17,6 @@
 	LogServer2Client nanolog.Handle
 	//LogServer        nanolog.Handle
 	//LogServerBufio   nanolog.Handle
-<<<<<<< HEAD
-	LogProxy     nanolog.Handle = 10001
-	LogData      nanolog.Handle = 10002
-	LogStart     nanolog.Handle = 10003
-	LogLambda    nanolog.Handle = 10004
-	LogValidate  nanolog.Handle = 10005
-	ErrorNoEntry                = errors.New("No collector log entry found.")
-=======
 	LogProxy         nanolog.Handle = 10001
 	LogChunk         nanolog.Handle = 10002
 	LogStart         nanolog.Handle = 10003
@@ -32,7 +24,6 @@
 	LogValidate      nanolog.Handle = 10005
 	LogEndtoEnd      nanolog.Handle = 20000
 	ErrorNoEntry     = errors.New("No collector log entry found.")
->>>>>>> 35242f44
 
 	logMu   sync.Mutex
 	ticker  *time.Ticker
