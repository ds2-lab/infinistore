package global

import (
	"github.com/cornelk/hashmap"
	"github.com/mason-leap-lab/infinicache/common/logger"
	"sync"

	protocol "github.com/mason-leap-lab/infinicache/common/types"
	"github.com/mason-leap-lab/infinicache/proxy/types"
)

var (
	// Clients        = make([]chan interface{}, 1024*1024)
	DataCollected    sync.WaitGroup
	Log              logger.ILogger
	ReqMap           = hashmap.New(1024)
	Migrator         types.MigrationScheduler
	BasePort         = 6378
	BaseMigratorPort = 6380
	ServerIp         string
	Prefix           string
<<<<<<< HEAD
	Flags            uint64
=======
	AWSRegion        string
>>>>>>> 5dadc554
)

func init() {
	Log = logger.NilLogger

	if ServerIp == "" {
		ip, err := GetPrivateIp()
		if err != nil {
			panic(err)
		}

<<<<<<< HEAD
	ServerIp = ip
	Flags = protocol.FLAG_WARMUP_FIXED_INTERVAL | protocol.FLAG_REPLICATE_ON_WARMUP
}

func IsWarmupWithFixedInterval() bool {
	return Flags & protocol.FLAG_WARMUP_FIXED_INTERVAL > 0
=======
		ServerIp = ip
	}
>>>>>>> 5dadc554
}<|MERGE_RESOLUTION|>--- conflicted
+++ resolved
@@ -19,11 +19,8 @@
 	BaseMigratorPort = 6380
 	ServerIp         string
 	Prefix           string
-<<<<<<< HEAD
 	Flags            uint64
-=======
 	AWSRegion        string
->>>>>>> 5dadc554
 )
 
 func init() {
@@ -34,16 +31,12 @@
 		if err != nil {
 			panic(err)
 		}
+		ServerIp = ip
+	}
 
-<<<<<<< HEAD
-	ServerIp = ip
 	Flags = protocol.FLAG_WARMUP_FIXED_INTERVAL | protocol.FLAG_REPLICATE_ON_WARMUP
 }
 
 func IsWarmupWithFixedInterval() bool {
 	return Flags & protocol.FLAG_WARMUP_FIXED_INTERVAL > 0
-=======
-		ServerIp = ip
-	}
->>>>>>> 5dadc554
 }