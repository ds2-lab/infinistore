package lambdastore

import (
	"encoding/json"
	"errors"
	"fmt"
	"net/url"
	"reflect"
	"strconv"
	"strings"
	"sync"
	"sync/atomic"
	"time"

	"github.com/aws/aws-sdk-go/aws"
	awsSession "github.com/aws/aws-sdk-go/aws/session"
	"github.com/aws/aws-sdk-go/service/lambda"
	"github.com/cespare/xxhash"
	"github.com/cornelk/hashmap"
	"github.com/google/uuid"
	"github.com/mason-leap-lab/infinicache/common/logger"
	protocol "github.com/mason-leap-lab/infinicache/common/types"
	"github.com/mason-leap-lab/infinicache/proxy/collector"
	"github.com/mason-leap-lab/infinicache/proxy/config"
	"github.com/mason-leap-lab/infinicache/proxy/global"
	"github.com/mason-leap-lab/infinicache/proxy/types"
)

const (
<<<<<<< HEAD
	INSTANCE_MASK_STATUS_START      = 0x000F
	INSTANCE_MASK_STATUS_CONNECTION = 0x00F0
	INSTANCE_MASK_STATUS_BACKING    = 0x0F00
	INSTANCE_MASK_STATUS_LIFECYCLE  = 0xF000

	// Start status
	INSTANCE_UNSTARTED = 0
	INSTANCE_STARTED   = 1

	// Connection status
=======
	INSTANCE_MASK_STATUS_START = 0x000F
	INSTANCE_MASK_STATUS_CONNECTION = 0x00F0
	INSTANCE_MASK_STATUS_BACKING = 0x0F00
	INSTANCE_MASK_STATUS_LIFECYCLE = 0xF000

	INSTANCE_UNSTARTED = 0
	INSTANCE_STARTED = 1
>>>>>>> 35242f44
	INSTANCE_SLEEP = 0
	INSTANCE_AWAKE = 1
	INSTANCE_MAYBE = 2

	// Backing status
	INSTANCE_RECOVERING = 1
	INSTANCE_BACKING    = 2

	// Lifecycle status
	PHASE_ACTIVE       = 0 // Instance is actively serving main repository and backup
	PHASE_BACKING_ONLY = 1 // Instance is expiring and serving backup only, warmup should be degraded.
	PHASE_RECLAIMED    = 2 // Instance has been reclaimed.
	PHASE_EXPIRED      = 3 // Instance is expired, no invocation will be made, and it is safe to recycle.

	MAX_RETRY        = 3
	TEMP_MAP_SIZE    = 10
	BACKING_DISABLED = 0
	BACKING_RESERVED = 1
	BACKING_ENABLED  = 2
)

var (
	Registry       InstanceRegistry
	WarmTimout     = config.InstanceWarmTimout
	ConnectTimeout = 20 * time.Millisecond // Just above average triggering cost.
	RequestTimeout = 1 * time.Second
	timeouts       = sync.Pool{
		New: func() interface{} {
			return time.NewTimer(0)
		},
	}
	DefaultPingPayload = []byte{}
	AwsSession         = awsSession.Must(awsSession.NewSessionWithOptions(awsSession.Options{
		SharedConfigState: awsSession.SharedConfigEnable,
	}))
)

type InstanceRegistry interface {
	Instance(uint64) (*Instance, bool)
	Reroute(interface{}, int) *Instance
}

type ValidateOption struct {
	WarmUp  bool
	Command types.Command
}

type Instance struct {
	*Deployment
	Meta
<<<<<<< HEAD
	BucketId int64

	cn           *Connection
	chanCmd      chan types.Command
	chanPriorCmd chan types.Command // Channel for priority commands: control and forwarded backing requests.
	started      uint32
	awake        uint32
	phase        uint32
	// awakeLock     sync.Mutex
=======

	started       uint32
	cn            *Connection
	chanCmd       chan types.Command
	chanPriorCmd  chan types.Command // Channel for priority commands: control and forwarded backing requests.
	awake         int
	awakeLock     sync.Mutex
>>>>>>> 35242f44
	chanValidated chan struct{}
	lastValidated *Connection
	mu            sync.Mutex
	closed        chan struct{}
	coolTimer     *time.Timer
	coolTimeout   time.Duration

	// Connection management
	sessions *hashmap.HashMap

	// Backup fields
	candidates   []*Instance      // Must be initialized before invoke lambda. Stores pointers instead of ids for query, so legacy instances may be used.
	backups      []*Instance      // Actual backups in use.
	recovering   uint32           // # of backups in use, also if the recovering > 0, the instance is recovering.
	writtens     *hashmap.HashMap // Whitelist, write opertions will be added to it during parallel recovery.
	backing      uint32           // backing status, 0 for non backing, 1 for reserved, 2 for backing.
	backingIns   *Instance
	backingId    int // Identifier for backup, ranging from [0, # of backups)
	backingTotal int // Total # of backups ready for backing instance.
	doneBacking  sync.WaitGroup
}

func NewInstanceFromDeployment(dp *Deployment) *Instance {
	dp.log = &logger.ColorLogger{
		Prefix: fmt.Sprintf("%s ", dp.name),
		Level:  global.Log.GetLevel(),
		Color:  !global.Options.NoColor,
	}

	chanValidated := make(chan struct{})
	close(chanValidated)

	return &Instance{
		Deployment:    dp,
		Meta:          Meta{Term: 1}, // Term start with 1 to avoid uninitialized term ambigulous.
		awake:         INSTANCE_SLEEP,
		chanCmd:       make(chan types.Command, 1),
		chanPriorCmd:  make(chan types.Command, 1),
		chanValidated: chanValidated, // Initialize with a closed channel.
		closed:        make(chan struct{}),
		coolTimer:     time.NewTimer(WarmTimout),
		coolTimeout:   WarmTimout,
		sessions:      hashmap.New(TEMP_MAP_SIZE),
		writtens:      hashmap.New(TEMP_MAP_SIZE),
	}
}

// create new lambda instance
func NewInstance(name string, id uint64, replica bool) *Instance {
	return NewInstanceFromDeployment(NewDeployment(name, id, replica))
}

func (ins *Instance) Status() uint64 {
	// 0x000F  started
	// 0x00F0  connection
	// 0x0F00  backing
	var backing uint64
	if ins.IsRecovering() {
<<<<<<< HEAD
		backing += INSTANCE_RECOVERING
	}
	if ins.IsBacking() {
		backing += INSTANCE_BACKING
	}
	// 0xF000  lifecycle
	return uint64(atomic.LoadUint32(&ins.started)) +
		(uint64(atomic.LoadUint32(&ins.awake)) << 4) +
		(backing << 8) +
		(uint64(atomic.LoadUint32(&ins.phase)) << 12)
=======
		backing += 1
	}
	if ins.IsBacking() {
		backing += 2
	}
	// 0xF000  lifecycle
	return uint64(atomic.LoadUint32(&ins.started)) +
		(uint64(ins.awake) << 4) +
		(backing << 8)
>>>>>>> 35242f44
}

func (ins *Instance) AssignBackups(numBak int, candidates []*Instance) {
	ins.candidates = candidates
	ins.backups = make([]*Instance, 0, numBak)
}

func (ins *Instance) C() chan types.Command {
	return ins.chanCmd
}

func (ins *Instance) WarmUp() {
	ins.validate(&ValidateOption{WarmUp: true})
	// Force reset
	ins.flagWarmed()
}

func (ins *Instance) Validate(opts ...*ValidateOption) *Connection {
	var opt *ValidateOption
	if len(opts) > 0 {
		opt = opts[0]
	}
	if opt == nil {
		opt = &ValidateOption{}
	}
	return ins.validate(opt)
}

func (ins *Instance) IsValidating() bool {
	ins.mu.Lock()
	defer ins.mu.Unlock()

	select {
	case <-ins.chanValidated:
		return false
	default:
		return true
	}
}

// Handle incoming client requests
// lambda facing goroutine
func (ins *Instance) HandleRequests() {
	for {
		select {
		case <-ins.closed:
			return
		case cmd := <-ins.chanPriorCmd: // Priority queue get
			ins.handleRequest(cmd)
		case cmd := <-ins.chanCmd: /*blocking on lambda facing channel*/
			// Drain priority channel first.
			for len(ins.chanPriorCmd) > 0 {
				ins.handleRequest(<-ins.chanPriorCmd)
				// Check closure.
				select {
				case <-ins.closed:
					return
				default:
				}
			}
			ins.handleRequest(cmd)
		case <-ins.coolTimer.C:
			// Warmup will not work until first call.
			// Double check, for it could timeout before a previous request got handled.
<<<<<<< HEAD
			// Warmup will not work until first call.
			if ins.IsReclaimed() || len(ins.chanPriorCmd) > 0 || len(ins.chanCmd) > 0 || atomic.LoadUint32(&ins.started) == INSTANCE_UNSTARTED {
=======
			if len(ins.chanPriorCmd) > 0 || len(ins.chanCmd) > 0 || atomic.LoadUint32(&ins.started) == INSTANCE_UNSTARTED {
>>>>>>> 35242f44
				ins.resetCoolTimer()
			} else {
				// Force warm up.
				ins.warmUp()
			}

		}
	}
}

// Start parallel recovery mode.
// Return # of ready backups
func (ins *Instance) StartRecovery() int {
	recovering := atomic.LoadUint32(&ins.recovering)
	if recovering > 0 {
		ins.log.Warn("Instance is recovering")
		return int(recovering)
	}

	ins.mu.Lock()
	defer ins.mu.Unlock()

	return ins.startRecoveryLocked()
}

func (ins *Instance) startRecoveryLocked() int {
	if recovering := atomic.LoadUint32(&ins.recovering); recovering > 0 {
		ins.log.Warn("Instance is recovering")
		return int(recovering)
	}

	// Reset backups
	lastnum := len(ins.backups)
	changes := 0
	ins.backups = ins.backups[:0]
	// Reserve backups so we can know how many backups are available
	alters := cap(ins.backups)                         // If failed to reserve a backup, select one start from alters.
	offset := 0                                        // Offset based on alters.
	tested := make([]bool, len(ins.candidates)-alters) // Count start from alters
	for i := 0; i < cap(ins.backups); i++ {
		if ins.candidates[i].ReserveBacking() {
			changes += ins.promoteCandidate(i, i)
			continue
		}
		// Try alter + i to keep backingID stable.
		if alters+i < len(ins.candidates) && !tested[i] && ins.candidates[alters+i].ReserveBacking() {
			// exchange candidates
			changes += ins.promoteCandidate(i, alters+i)
			continue
		}
		// Try find whatever possible
		for ; offset < len(tested); offset++ {
			if !tested[offset] && ins.candidates[alters+offset].ReserveBacking() {
				tested[offset] = true
				changes += ins.promoteCandidate(i, alters+offset)
				break
			}
		}
	}
	if len(ins.backups) != lastnum {
		// The difference of total changes everything.
		changes = len(ins.backups)
	}

	// Start backups.
	var msg strings.Builder
	for i, candid := range ins.backups {
		candid.StartBacking(ins, i, len(ins.backups))
		msg.WriteString(" ")
		msg.WriteString(strconv.FormatUint(candid.Id(), 10))
	}

	atomic.StoreUint32(&ins.recovering, uint32(len(ins.backups)))
	if len(ins.backups) > 0 {
		ins.log.Debug("Parallel recovery started with %d backup instances: %s, changes: %d", len(ins.backups), msg.String(), changes)
	} else {
		ins.log.Warn("Unable to start parallel recovery due to no backup instances available")
	}

	return len(ins.backups)
}

// Resume serving
func (ins *Instance) ResumeServing() {
	ins.mu.Lock()
	atomic.StoreUint32(&ins.recovering, 0)
	for _, backup := range ins.backups {
		backup.StopBacking(ins)
	}
	// Clear whitelist during fast recovery.
	if ins.writtens.Len() > 0 {
		ins.writtens = hashmap.New(TEMP_MAP_SIZE)
	}
	ins.mu.Unlock()
	ins.log.Debug("Recovered and service resumed")
}

func (ins *Instance) IsRecovering() bool {
	return atomic.LoadUint32(&ins.recovering) > 0
}

// Check if the instance is available for serving as a backup for specified instance.
// Return false if the instance is backing another instance.
func (ins *Instance) ReserveBacking() bool {
	ins.doneBacking.Add(1) // Avoid being expired.
	success := atomic.LoadUint32(&ins.recovering) == 0 &&
		atomic.LoadUint32(&ins.phase) != PHASE_EXPIRED
	atomic.CompareAndSwapUint32(&ins.backing, BACKING_DISABLED, BACKING_RESERVED)
	if !success {
		ins.doneBacking.Done()
	}
	return success
}

// Start serving as the backup for specified instance.
// Return false if the instance is backing another instance.
func (ins *Instance) StartBacking(bakIns *Instance, bakId int, total int) bool {
	ins.mu.Lock()
	defer ins.mu.Unlock()

	if atomic.LoadUint32(&ins.backing) != BACKING_RESERVED {
		ins.log.Error("Please call ReserveBacking before StartBacking")
		return false
	}

	ins.backingIns = bakIns
	ins.backingId = bakId
	ins.backingTotal = total
	atomic.StoreUint32(&ins.backing, BACKING_ENABLED)

	// Manually trigger ping with payload to initiate parallel recovery
	payload, err := ins.backingIns.Meta.ToCmdPayload(ins.backingIns.Id(), bakId, total)
	if err != nil {
		ins.log.Warn("Failed to prepare payload to trigger recovery: %v", err)
	} else {
		ins.chanPriorCmd <- &types.Control{
			Cmd:     protocol.CMD_PING,
			Payload: payload,
		}
	}
	return true
}

// Stop serving as a backup
func (ins *Instance) StopBacking(bakIns *Instance) {
	if ins.backingIns != bakIns {
		return
	}
	ins.mu.Lock()
	atomic.StoreUint32(&ins.backing, BACKING_DISABLED)
	ins.doneBacking.Done()
	ins.mu.Unlock()
}

func (ins *Instance) IsBacking() bool {
	return atomic.LoadUint32(&ins.backing) == BACKING_ENABLED
}

func (ins *Instance) Switch(to types.LambdaDeployment) *Instance {
	temp := &Deployment{}
	ins.Reset(to, temp)
	to.Reset(temp, nil)
	return ins
}

// TODO: Add sid support, proxy now need sid to connect.
func (ins *Instance) Migrate() error {
	// func launch Mproxy
	// get addr if Mproxy
	dply, err := global.Migrator.GetDestination(ins.Id())
	if err != nil {
		ins.log.Error("Failed to find a migration destination: %v", err)
		return err
	}

	addr, err := global.Migrator.StartMigrator(ins.Id())
	if err != nil {
		ins.log.Error("Failed to start a migrator: %v", err)
		return err
	}
	// expand local address
	if addr[0] == ':' {
		addr = global.ServerIp + addr
	}

	ins.log.Info("Initiating migration to %s...", dply.Name())
	ins.chanCmd <- &types.Control{
		Cmd:        "migrate",
		Addr:       addr,
		Deployment: dply.Name(),
		Id:         dply.Id(),
	}
	return nil
}

// TODO: if instance in reclaimed | no backing state -> no warmup perform

func (ins *Instance) Degrade() {
	if atomic.CompareAndSwapUint32(&ins.phase, PHASE_ACTIVE, PHASE_BACKING_ONLY) {
		ins.coolTimeout = config.InstanceDegradeWarmTimout
	}
}

func (ins *Instance) Expire() {
	ins.doneBacking.Wait()
	atomic.StoreUint32(&ins.phase, PHASE_EXPIRED)
}

func (ins *Instance) Phase() uint32 {
	return atomic.LoadUint32(&ins.phase)
}

func (ins *Instance) IsReclaimed() bool {
	return atomic.LoadUint32(&ins.phase) >= PHASE_RECLAIMED
}

func (ins *Instance) Close() {
	ins.mu.Lock()
	defer ins.mu.Unlock()

	if ins.isClosedLocked() {
		return
	}

	ins.log.Debug("Closing...")
	close(ins.closed)
	if !ins.coolTimer.Stop() {
		select {
		case <-ins.coolTimer.C:
		default:
		}
	}
	if ins.cn != nil {
		ins.cn.Close()
		ins.cn = nil
	}
	ins.flagValidatedLocked(nil)
}

func (ins *Instance) IsClosed() bool {
	ins.mu.Lock()
	defer ins.mu.Unlock()

	return ins.isClosedLocked()
}

func (ins *Instance) getSid() string {
	return uuid.New().String()
}

func (ins *Instance) initSession() string {
	sid := ins.getSid()
	ins.sessions.Set(sid, false)
	return sid
}

func (ins *Instance) startSession(sid string) bool {
	return ins.sessions.Cas(sid, false, true)
}

func (ins *Instance) endSession(sid string) {
	ins.sessions.Del(sid)
}

func (ins *Instance) validate(opt *ValidateOption) *Connection {
	ins.mu.Lock()

	select {
	case <-ins.chanValidated:
		// Not validating. Validate...
		ins.chanValidated = make(chan struct{})
		ins.lastValidated = nil
		ins.mu.Unlock()

		for {
			ins.log.Debug("Validating...")
			triggered := ins.awake == INSTANCE_SLEEP && ins.tryTriggerLambda(opt)
			if triggered {
				return ins.validated()
			} else if opt.WarmUp && !global.IsWarmupWithFixedInterval() {
				return ins.flagValidated(ins.cn, "", 0) // No new session involved.
			}

			// Ping is issued to ensure awake
			if opt.Command != nil && opt.Command.String() == protocol.CMD_PING {
				ins.log.Debug("Ping with payload")
				ins.cn.Ping(opt.Command.(*types.Control).Payload)
			} else {
				ins.cn.Ping(DefaultPingPayload)
			}

			// Start timeout, ping may get stucked anytime.
			timeout := timeouts.Get().(*time.Timer)
			if !timeout.Stop() {
				select {
				case <-timeout.C:
				default:
				}
			}
			timeout.Reset(ConnectTimeout)

			select {
			case <-timeout.C:
				// Set status to dead and revalidate.
				timeouts.Put(timeout)
				ins.awake = INSTANCE_SLEEP
				ins.log.Warn("Timeout on validating, assuming instance dead and retry...")
			case <-ins.chanValidated:
				timeouts.Put(timeout)
				return ins.validated()
			}
		}
	default:
		// Validating... Wait and return false
		ins.mu.Unlock()
		return ins.validated()
	}
}

func (ins *Instance) tryTriggerLambda(opt *ValidateOption) bool {
	// ins.awakeLock.Lock()
	// defer ins.awakeLock.Unlock()

	if atomic.LoadUint32(&ins.awake) == INSTANCE_AWAKE {
		return false
	}

	if opt.WarmUp {
		ins.log.Info("[Lambda store is not awake, warming up...]")
	} else {
		ins.log.Info("[Lambda store is not awake, activating...]")
	}
	go ins.triggerLambda(opt)

	return true
}

func (ins *Instance) triggerLambda(opt *ValidateOption) {
	ins.triggerLambdaLocked(opt)
	for {
		if !ins.IsValidating() {
			// Don't overwrite the MAYBE status.
			atomic.CompareAndSwapUint32(&ins.awake, INSTANCE_AWAKE, INSTANCE_SLEEP)
			// ins.awakeLock.Lock()
			// if ins.awake != INSTANCE_MAYBE {
			// 	ins.awake = INSTANCE_SLEEP
			// }
			// ins.awakeLock.Unlock()
			return
		}

		// Validating, retrigger.
		ins.log.Info("[Validating lambda store,  reactivateing...]")
		ins.triggerLambdaLocked(opt)
	}
}

func (ins *Instance) triggerLambdaLocked(opt *ValidateOption) {
	if ins.Meta.Stale {
		// TODO: Check stale status
		ins.log.Warn("Detected stale meta: %d", ins.Meta.Term)
	}
	client := lambda.New(AwsSession, &aws.Config{Region: aws.String(config.AWSRegion)})

	tips := &url.Values{}
	if opt.Command != nil && opt.Command.String() == protocol.CMD_GET {
		tips.Set(protocol.TIP_SERVING_KEY, opt.Command.GetRequest().Key)
	}

	var status protocol.Status
	if !ins.IsBacking() {
		// Main store only
		status = protocol.Status{*ins.Meta.ToProtocolMeta(ins.Id())}
		status[0].Tip = tips.Encode()
	} else {
		// Main store + backing store
		status = protocol.Status{
			*ins.Meta.ToProtocolMeta(ins.Id()),
			*ins.backingIns.Meta.ToProtocolMeta(ins.backingIns.Id()),
		}
		if opt.Command != nil && opt.Command.String() == protocol.CMD_GET && opt.Command.GetRequest().InsId == ins.Id() {
			// Request is for main store, reset tips. Or tips will accumulatively used for backing store.
			status[0].Tip = tips.Encode()
			tips = &url.Values{}
		}
		// Add backing infos to tips
		tips.Set(protocol.TIP_BACKUP_KEY, strconv.Itoa(ins.backingId))
		tips.Set(protocol.TIP_BACKUP_TOTAL, strconv.Itoa(ins.backingTotal))
		status[1].Tip = tips.Encode()
	}
	var localFlags uint64
	if atomic.LoadUint32(&ins.phase) != PHASE_ACTIVE {
		localFlags |= protocol.FLAG_BACKING_ONLY
	}
	event := &protocol.InputEvent{
<<<<<<< HEAD
		Sid:     ins.initSession(),
		Id:      ins.Id(),
		Proxy:   fmt.Sprintf("%s:%d", global.ServerIp, global.BasePort+1),
		Prefix:  global.Options.Prefix,
		Log:     global.Log.GetLevel(),
		Flags:   global.Flags | localFlags,
		Backups: len(ins.candidates),
		Status:  status,
=======
		Sid:    ins.initSession(),
		Cmd:    protocol.CMD_PING,
		Id:     ins.Id(),
		Proxy:  fmt.Sprintf("%s:%d", global.ServerIp, global.BasePort+1),
		Prefix: global.Options.Prefix,
		Log:    global.Log.GetLevel(),
		Flags:  global.Flags,
		Backups:len(ins.candidates),
		Status: status,
>>>>>>> 35242f44
	}
	if opt.WarmUp {
		event.Cmd = protocol.CMD_WARMUP
	}
	payload, err := json.Marshal(event)
	if err != nil {
		ins.log.Error("Failed to marshal payload of lambda input: %v", err)
	}
	input := &lambda.InvokeInput{
		FunctionName: aws.String(ins.Name()),
		Payload:      payload,
	}

	ins.Meta.Stale = true
	output, err := client.Invoke(input)
	ins.endSession(event.Sid)
	if err != nil {
		ins.log.Error("Error on activating lambda store: %v", err)
	} else {
		ins.log.Debug("[Lambda store is deactivated]")
	}
	if output != nil && len(output.Payload) > 0 {
		var outputStatus protocol.Status
		var outputError protocol.OutputError
		if err := json.Unmarshal(output.Payload, &outputError); err == nil {
			ins.log.Error("[Lambda deactivated with error]: %v", outputError)
		} else if err := json.Unmarshal(output.Payload, &outputStatus); err != nil {
			ins.log.Error("Failed to unmarshal payload of lambda output: %v, payload", err, string(output.Payload))
		} else if len(outputStatus) > 0 {
			uptodate := ins.Meta.FromProtocolMeta(&outputStatus[0]) // Ignore backing store
			if uptodate {
				// If the node was invoked by other than the proxy, it could be stale.
				// ins.awakeLock.Lock()
				if atomic.LoadUint32(&ins.awake) == INSTANCE_AWAKE {
					ins.Meta.Stale = false
				} else {
					uptodate = false
				}
				// ins.awakeLock.Unlock()
			}

			if uptodate {
				ins.log.Debug("Got updated instance lineage: %v", &outputStatus)
			} else {
				ins.log.Debug("Got staled instance lineage: %v", &outputStatus)
			}
		}
	} else if event.IsPersistencyEnabled() {
		ins.log.Error("No instance lineage returned, output: %v", output)
	}
}

func (ins *Instance) flagValidated(conn *Connection, sid string, flags int64) *Connection {
	ins.mu.Lock()
	defer ins.mu.Unlock()

	ins.flagWarmed()
	if ins.cn != conn {
		if !ins.startSession(sid) {
			// Deny session
			return conn
		}
		ins.log.Debug("Session %s started.", sid)

		oldConn := ins.cn

		// Set instance, order matters here.
		conn.instance = ins
		conn.log = ins.log
		ins.cn = conn

		if oldConn != nil {
			oldConn.Close()

			if oldConn.instance == ins {
				// There are two possibilities for connectio switch:
				// 1. Migration
				// 2. Accidential concurrent triggering, usually after lambda returning and before it get reclaimed.
				// In either case, the status is awake and it indicate the status of the old instance, it is not reliable.
				// ins.awakeLock.Lock()
				atomic.StoreUint32(&ins.awake, INSTANCE_MAYBE)
				// ins.awakeLock.Unlock()
			} else {
				ins.log.Warn("I can't believe this, you find a misplaced instance: %d", oldConn.instance.Id())
			}
		} else {
			// ins.awakeLock.Lock()
			atomic.StoreUint32(&ins.awake, INSTANCE_AWAKE)
			// ins.awakeLock.Unlock()
		}
	} else {
		// For instance not invoked by proxy (INSTANCE_MAYBE), keep status.
		atomic.CompareAndSwapUint32(&ins.awake, INSTANCE_SLEEP, INSTANCE_AWAKE)
		// ins.awakeLock.Lock()
		// if ins.awake != INSTANCE_MAYBE {
		// 	ins.awake = INSTANCE_AWAKE
		// }
		// ins.awakeLock.Unlock()
	}

	// These two flags are exclusive because backing only mode will enable reclaimation claim and disable fast recovery.
	if flags&protocol.PONG_RECOVERY > 0 {
		ins.log.Debug("Parallel recovery requested.")
		ins.startRecoveryLocked()
	} else if flags&protocol.PONG_RECLAIMED > 0 {
		atomic.CompareAndSwapUint32(&ins.phase, PHASE_BACKING_ONLY, PHASE_RECLAIMED)
	}
	return ins.flagValidatedLocked(conn)
}

func (ins *Instance) bye(conn *Connection) {
	ins.mu.Lock()
	defer ins.mu.Unlock()

	if ins.cn != conn {
		return
	}

	// ins.awakeLock.Lock()
	// defer ins.awakeLock.Unlock()
	if !atomic.CompareAndSwapUint32(&ins.awake, INSTANCE_MAYBE, INSTANCE_SLEEP) {
		ins.log.Debug("Bye ignored, waiting for the return of synchronous invocation.")
	}
	// if ins.awake == INSTANCE_MAYBE {
	// 	ins.awake = INSTANCE_SLEEP
	// } else {
	// 	ins.log.Debug("Bye ignored, waiting for return of synchronous invocation.")
	// }
}

func (ins *Instance) flagValidatedLocked(conn *Connection) *Connection {
	select {
	case <-ins.chanValidated:
		// Validated
	default:
		if conn != nil {
			ins.log.Debug("Validated")
			ins.lastValidated = conn
		}
		close(ins.chanValidated)
	}
	return ins.lastValidated
}

func (ins *Instance) validated() *Connection {
	<-ins.chanValidated
	return ins.lastValidated
}

func (ins *Instance) flagClosed(conn *Connection) {
	if ins.cn != conn {
		return
	}

	ins.mu.Lock()
	defer ins.mu.Unlock()

	if ins.cn != conn {
		return
	}

	ins.cn = nil

	// ins.awakeLock.Lock()
	// defer ins.awakeLock.Unlock()
	atomic.StoreUint32(&ins.awake, INSTANCE_SLEEP)
}

func (ins *Instance) handleRequest(cmd types.Command) {
	// On parallel recovering, we will try reroute get requests.
	if ins.IsRecovering() && cmd.String() == protocol.CMD_GET && ins.rerouteGetRequest(cmd.GetRequest()) {
		return
	}

	var err error
	var retries = MAX_RETRY
	if !cmd.Retriable() {
		retries = 1
	}

	for i := 0; i < retries; i++ {
		if i > 0 {
			ins.log.Debug("Attempt %d", i)
		}
		// Check lambda status first
		validateStart := time.Now()
		// Once active connection is confirmed, keep awake on serving.
		conn := ins.Validate(&ValidateOption{Command: cmd})
		validateDuration := time.Since(validateStart)

		if conn == nil {
			// Check if conn is valid, nil if ins get closed
			return
		}
		err = ins.request(conn, cmd, validateDuration)
		if err == nil {
			break
		}
	}
	if err != nil {
		if cmd.Retriable() {
			ins.log.Error("Max retry reaches, give up")
		} else {
			ins.log.Error("Can not retry a streaming request, give up")
		}
		if request, ok := cmd.(*types.Request); ok {
			request.SetResponse(err)
		}
	}

	// Reset timer
	ins.flagWarmed()
}

func (ins *Instance) rerouteGetRequest(req *types.Request) bool {
	// Rerouted keys will not be rerouted.
	// During parallel recovery, the instance can be backing another instance. (Backing before recovery triggered)
	if req.InsId != ins.Id() {
		return false
	}

	// Written keys during recovery will not be rerouted.
	if _, ok := ins.writtens.Get(req.Key); ok {
		return false
	}

	// Backup request is not affected by phases.
	bakId := xxhash.Sum64([]byte(req.Key)) % uint64(len(ins.backups))
	ins.backups[bakId].chanPriorCmd <- req // Rerouted request should not be queued again.
	ins.log.Debug("Rerouted %s to node %d as backup %d.", req.Key, ins.backups[bakId].Id(), bakId)
	return true
}

func (ins *Instance) rerouteRequestWithTarget(req *types.Request, target *Instance) bool {
	target.chanPriorCmd <- req // Rerouted request should not be queued again.
	ins.log.Debug("Rerouted %s to node %d for %s.", req.Key, target.Id(), req.Cmd)
	return true
}

func (ins *Instance) request(conn *Connection, cmd types.Command, validateDuration time.Duration) error {
	switch cmd.(type) {
	case *types.Request:
		req := cmd.(*types.Request)

		cmd := strings.ToLower(req.Cmd)
		if req.EnableCollector {
			err := collector.Collect(collector.LogValidate, cmd, req.Id.ReqId, req.Id.ChunkId, int64(validateDuration))
			if err != nil {
				ins.log.Warn("Fail to record validate duration: %v", err)
			}
		}

		switch cmd {
		case protocol.CMD_SET: /*set or two argument cmd*/
			req.PrepareForSet(conn.w)
			// If parallel recovery is triggered, record keys set during recovery.
			if ins.IsRecovering() {
				ins.writtens.Set(req.Key, &struct{}{})
			}
		case protocol.CMD_GET: /*get or one argument cmd*/
			// If instance is expiring and reclaimed, only GET request for main repository is affected.
			// And we now know it.
			if ins.IsReclaimed() && req.InsId == ins.Id() {
				// TODO: Handle reclaiming event
				// Options here: use option 1
				// 1. Recover to prevail node and reroute to the node.
				// 2. Return 404 (current implementation)
				req.Cmd = protocol.CMD_RECOVER
				req.RetCommand = protocol.CMD_GET
				chunkId := req.Id.Chunk()
				target := Registry.Reroute(req.Obj, chunkId)
				ins.rerouteRequestWithTarget(req, target)
				// counter := global.ReqCoordinator.Load(req.Id.ReqId).(*global.RequestCounter)
				// if counter == nil {
				// 	ins.log.Warn("Request not found: %s", req.Id.ReqId)
				// } else {
				// 	chunkId, _ := strconv.Atoi(req.Id.ChunkId)
				// 	counter.ReleaseIfAllReturned(counter.AddReturned(chunkId))
				// }
				// req.Abandon()
				return nil
			}
			req.PrepareForGet(conn.w)
			// If parallel recovery is triggered, there is no need to forward the serving key.
		case protocol.CMD_DEL:
			req.PrepareForDel(conn.w)
			if ins.IsRecovering() {
				ins.writtens.Set(req.Key, &struct{}{})
			}
		case protocol.CMD_RECOVER:
			req.PrepareForRecover(conn.w)
		default:
			req.SetResponse(errors.New(fmt.Sprintf("Unexpected request command: %s", cmd)))
			// Unrecoverable
			return nil
		}

		// In case there is a request already, wait to be consumed (for response).
		conn.chanWait <- req
		conn.cn.SetWriteDeadline(time.Now().Add(RequestTimeout)) // Set deadline for write
		defer conn.cn.SetWriteDeadline(time.Time{})
		if err := req.Flush(); err != nil {
			ins.log.Warn("Flush pipeline error: %v", err)
			// Remove request.
			select {
			case <-conn.chanWait:
			default:
			}
			return err
		}

	case *types.Control:
		ctrl := cmd.(*types.Control)
		cmd := strings.ToLower(ctrl.Cmd)
		isDataRequest := false

		switch cmd {
		case protocol.CMD_PING:
			// Simply ignore.
			return nil
		case protocol.CMD_DATA:
			ctrl.PrepareForData(conn.w)
			isDataRequest = true
		case protocol.CMD_MIGRATE:
			ctrl.PrepareForMigrate(conn.w)
		case protocol.CMD_DEL:
			ctrl.PrepareForDel(conn.w)
			if ins.IsRecovering() {
				ins.writtens.Set(ctrl.Request.Key, &struct{}{})
			}
		case protocol.CMD_RECOVER:
			ctrl.PrepareForRecover(conn.w)
		default:
			ins.log.Error("Unexpected control command: %s", cmd)
			// Unrecoverable
			return nil
		}

		if err := ctrl.Flush(); err != nil {
			ins.log.Error("Flush pipeline error: %v", err)
			if isDataRequest {
				global.DataCollected.Done()
			}
			// Control commands are valid to connection only.
			return nil
		}

	default:
		ins.log.Error("Unexpected request type: %v", reflect.TypeOf(cmd))
		// Unrecoverable
		return nil
	}

	return nil
}

func (ins *Instance) isClosedLocked() bool {
	select {
	case <-ins.closed:
		// already closed
		return true
	default:
		return false
	}
}

func (ins *Instance) warmUp() {
<<<<<<< HEAD
	ins.validate(&ValidateOption{WarmUp: true})
=======
	ins.validate(&ValidateOption{ WarmUp: true })
>>>>>>> 35242f44
	// Force reset
	ins.resetCoolTimer()
}

func (ins *Instance) flagWarmed() {
	atomic.StoreUint32(&ins.started, INSTANCE_STARTED)
<<<<<<< HEAD
	if global.IsWarmupWithFixedInterval() || ins.IsReclaimed() {
=======
	if global.IsWarmupWithFixedInterval() {
>>>>>>> 35242f44
		return
	}

	ins.resetCoolTimer()
}

func (ins *Instance) resetCoolTimer() {
	if !ins.coolTimer.Stop() {
		select {
		case <-ins.coolTimer.C:
		default:
		}
	}
	ins.coolTimer.Reset(ins.coolTimeout)
}

func (ins *Instance) promoteCandidate(dest int, src int) int {
	if dest != src {
		// Exchange candidates to keep the next elections get a stable result
		ins.candidates[dest], ins.candidates[src] = ins.candidates[src], ins.candidates[dest]
	}
	ins.backups = ins.backups[:dest+1]
	change := ins.backups[dest] != nil && ins.backups[dest].Id() != ins.candidates[dest].Id()
	ins.backups[dest] = ins.candidates[dest]
	if change {
		return 1
	} else {
		return 0
	}
}

func (ins *Instance) CollectData() {
	if atomic.LoadUint32(&ins.started) == INSTANCE_UNSTARTED {
		return
	}

	global.DataCollected.Add(1)
	ins.C() <- &types.Control{Cmd: "data"}
}

func (ins *Instance) FlagDataCollected(ok string) {
	if atomic.LoadUint32(&ins.started) == INSTANCE_UNSTARTED {
		return
	}

	ins.log.Debug("Data collected: %s", ok)
	global.DataCollected.Done()
}<|MERGE_RESOLUTION|>--- conflicted
+++ resolved
@@ -27,7 +27,6 @@
 )
 
 const (
-<<<<<<< HEAD
 	INSTANCE_MASK_STATUS_START      = 0x000F
 	INSTANCE_MASK_STATUS_CONNECTION = 0x00F0
 	INSTANCE_MASK_STATUS_BACKING    = 0x0F00
@@ -38,15 +37,6 @@
 	INSTANCE_STARTED   = 1
 
 	// Connection status
-=======
-	INSTANCE_MASK_STATUS_START = 0x000F
-	INSTANCE_MASK_STATUS_CONNECTION = 0x00F0
-	INSTANCE_MASK_STATUS_BACKING = 0x0F00
-	INSTANCE_MASK_STATUS_LIFECYCLE = 0xF000
-
-	INSTANCE_UNSTARTED = 0
-	INSTANCE_STARTED = 1
->>>>>>> 35242f44
 	INSTANCE_SLEEP = 0
 	INSTANCE_AWAKE = 1
 	INSTANCE_MAYBE = 2
@@ -97,7 +87,6 @@
 type Instance struct {
 	*Deployment
 	Meta
-<<<<<<< HEAD
 	BucketId int64
 
 	cn           *Connection
@@ -107,15 +96,6 @@
 	awake        uint32
 	phase        uint32
 	// awakeLock     sync.Mutex
-=======
-
-	started       uint32
-	cn            *Connection
-	chanCmd       chan types.Command
-	chanPriorCmd  chan types.Command // Channel for priority commands: control and forwarded backing requests.
-	awake         int
-	awakeLock     sync.Mutex
->>>>>>> 35242f44
 	chanValidated chan struct{}
 	lastValidated *Connection
 	mu            sync.Mutex
@@ -174,7 +154,6 @@
 	// 0x0F00  backing
 	var backing uint64
 	if ins.IsRecovering() {
-<<<<<<< HEAD
 		backing += INSTANCE_RECOVERING
 	}
 	if ins.IsBacking() {
@@ -185,17 +164,6 @@
 		(uint64(atomic.LoadUint32(&ins.awake)) << 4) +
 		(backing << 8) +
 		(uint64(atomic.LoadUint32(&ins.phase)) << 12)
-=======
-		backing += 1
-	}
-	if ins.IsBacking() {
-		backing += 2
-	}
-	// 0xF000  lifecycle
-	return uint64(atomic.LoadUint32(&ins.started)) +
-		(uint64(ins.awake) << 4) +
-		(backing << 8)
->>>>>>> 35242f44
 }
 
 func (ins *Instance) AssignBackups(numBak int, candidates []*Instance) {
@@ -260,12 +228,8 @@
 		case <-ins.coolTimer.C:
 			// Warmup will not work until first call.
 			// Double check, for it could timeout before a previous request got handled.
-<<<<<<< HEAD
 			// Warmup will not work until first call.
 			if ins.IsReclaimed() || len(ins.chanPriorCmd) > 0 || len(ins.chanCmd) > 0 || atomic.LoadUint32(&ins.started) == INSTANCE_UNSTARTED {
-=======
-			if len(ins.chanPriorCmd) > 0 || len(ins.chanCmd) > 0 || atomic.LoadUint32(&ins.started) == INSTANCE_UNSTARTED {
->>>>>>> 35242f44
 				ins.resetCoolTimer()
 			} else {
 				// Force warm up.
@@ -661,8 +625,8 @@
 		localFlags |= protocol.FLAG_BACKING_ONLY
 	}
 	event := &protocol.InputEvent{
-<<<<<<< HEAD
 		Sid:     ins.initSession(),
+		Cmd:     protocol.CMD_PING,
 		Id:      ins.Id(),
 		Proxy:   fmt.Sprintf("%s:%d", global.ServerIp, global.BasePort+1),
 		Prefix:  global.Options.Prefix,
@@ -670,17 +634,6 @@
 		Flags:   global.Flags | localFlags,
 		Backups: len(ins.candidates),
 		Status:  status,
-=======
-		Sid:    ins.initSession(),
-		Cmd:    protocol.CMD_PING,
-		Id:     ins.Id(),
-		Proxy:  fmt.Sprintf("%s:%d", global.ServerIp, global.BasePort+1),
-		Prefix: global.Options.Prefix,
-		Log:    global.Log.GetLevel(),
-		Flags:  global.Flags,
-		Backups:len(ins.candidates),
-		Status: status,
->>>>>>> 35242f44
 	}
 	if opt.WarmUp {
 		event.Cmd = protocol.CMD_WARMUP
@@ -1048,22 +1001,14 @@
 }
 
 func (ins *Instance) warmUp() {
-<<<<<<< HEAD
 	ins.validate(&ValidateOption{WarmUp: true})
-=======
-	ins.validate(&ValidateOption{ WarmUp: true })
->>>>>>> 35242f44
 	// Force reset
 	ins.resetCoolTimer()
 }
 
 func (ins *Instance) flagWarmed() {
 	atomic.StoreUint32(&ins.started, INSTANCE_STARTED)
-<<<<<<< HEAD
 	if global.IsWarmupWithFixedInterval() || ins.IsReclaimed() {
-=======
-	if global.IsWarmupWithFixedInterval() {
->>>>>>> 35242f44
 		return
 	}
 
