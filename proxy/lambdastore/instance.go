package lambdastore

import (
	"context"
	"encoding/json"
	"errors"
	"fmt"
	"math/rand"
	"net/url"
	"reflect"
	"strconv"
	"strings"
	"sync"
	"sync/atomic"
	"time"

	"github.com/aws/aws-sdk-go/aws"
	awsSession "github.com/aws/aws-sdk-go/aws/session"
	"github.com/aws/aws-sdk-go/service/lambda"
	"github.com/google/uuid"
	"github.com/mason-leap-lab/go-utils"
	"github.com/mason-leap-lab/go-utils/mapreduce"
	"github.com/mason-leap-lab/infinicache/common/logger"
	protocol "github.com/mason-leap-lab/infinicache/common/types"
	"github.com/mason-leap-lab/infinicache/common/util"
	"github.com/mason-leap-lab/infinicache/common/util/hashmap"
	"github.com/mason-leap-lab/infinicache/common/util/promise"
	"github.com/mason-leap-lab/infinicache/lambda/invoker"
	"github.com/mason-leap-lab/infinicache/proxy/collector"
	"github.com/mason-leap-lab/infinicache/proxy/config"
	"github.com/mason-leap-lab/infinicache/proxy/global"
	"github.com/mason-leap-lab/infinicache/proxy/types"
)

const (
	INSTANCE_MASK_STATUS_START      = 0x0000000F
	INSTANCE_MASK_STATUS_CONNECTION = 0x000000F0
	INSTANCE_MASK_STATUS_BACKING    = 0x00000F00
	INSTANCE_MASK_STATUS_LIFECYCLE  = 0x0000F000
	INSTANCE_MASK_STATUS_FAILURE    = 0xF0000000

	// Start status
	INSTANCE_UNSTARTED = 0
	INSTANCE_RUNNING   = 1
	INSTANCE_CLOSED    = 2
	INSTANCE_SHADOW    = 15

	// Connection status
	// Activate: Sleeping -> Activating -> Active
	// Retry:    Activating/Active -> Activate (validating)
	// Abandon:  Activating/Active -> Sleeping (validating, warmup)
	// Sleep:    Active -> Sleeping
	// Switch:   Active -> Maybe (Unmanaged)
	// Sleep:    Maybe -> Sleeping
	INSTANCE_SLEEPING   = 0
	INSTANCE_ACTIVATING = 1
	INSTANCE_ACTIVE     = 2
	INSTANCE_MAYBE      = 3

	// Backing status
	INSTANCE_RECOVERING = 1
	INSTANCE_BACKING    = 2

	// Lifecycle status
	PHASE_ACTIVE       = 0 // Instance is actively serving main repository and backup
	PHASE_BACKING_ONLY = 1 // Instance is expiring and serving backup only, warmup should be degraded.
	PHASE_RECLAIMED    = 2 // Instance has been reclaimed.
	PHASE_EXPIRED      = 3 // Instance is expired, no invocation will be made, and it is safe to recycle.

	// Abnormal status
	FAILURE_MAX_QUEUE_REACHED = 1

	MAX_CMD_QUEUE_LEN = 0
	MAX_CONCURRENCY   = 2
	// ENABLE_DEBUG_AFTER_CONSECUTIVE_FAILURES = 60
	TEMP_MAP_SIZE    = 10
	BACKING_DISABLED = 0
	BACKING_RESERVED = 1
	BACKING_ENABLED  = 2
	BACKING_FORBID   = 3

	DESCRIPTION_UNSTARTED  = "unstarted"
	DESCRIPTION_CLOSED     = "closed"
	DESCRIPTION_SLEEPING   = "sleeping"
	DESCRIPTION_ACTIVATING = "activating"
	DESCRIPTION_ACTIVE     = "active"
	DESCRIPTION_MAYBE      = "unmanaged"
	DESCRIPTION_UNDEFINED  = "undefined"

	DISPATCH_OPT_BUSY_CHECK = 0x0001
	DISPATCH_OPT_RELOCATED  = 0x0002
)

var (
	CM             ClusterManager
	WarmTimeout    = config.InstanceWarmTimeout
	TriggerTimeout = 1 * time.Second // Triggering cost is about 20ms, set large enough to avoid exceeded timeout
	// TODO: Make RTT dynamic, global or per instance.
	RTT                   = 30 * time.Millisecond
	DefaultConnectTimeout = 200 * time.Millisecond // Decide by RTT.
	MaxConnectTimeout     = 1 * time.Second
	MinValidationInterval = RTT // MinValidationInterval The minimum interval between validations.
	MaxValidationFailure  = 3
	BackoffFactor         = 2
	MaxControlRequestSize = int64(200000) // 200KB, which can be transmitted in 20ms.
	DefaultPingPayload    = []byte{}
	AwsSession            = awsSession.Must(awsSession.NewSessionWithOptions(awsSession.Options{
		SharedConfigState: awsSession.SharedConfigEnable,
	}))

	// Errors
	ErrInstanceClosed     = errors.New("instance closed")
	ErrInstanceReclaimed  = errors.New("instance reclaimed")
	ErrInstanceSleeping   = errors.New("instance is sleeping")
	ErrInstanceRecovering = errors.New("instance is recovering")
	ErrReservationFailed  = errors.New("reservation failed")
	ErrDuplicatedSession  = errors.New("session has started")
	ErrNotCtrlLink        = errors.New("not control link")
	ErrInstanceValidated  = errors.New("instance has been validated by another connection")
	ErrInstanceBusy       = errors.New("instance busy")
	ErrWarmupReturn       = errors.New("return from warmup")
	ErrUnknown            = errors.New("unknown error")
	ErrValidationTimeout  = &LambdaError{error: errors.New("funciton validation timeout"), typ: LambdaErrorTimeout}
	ErrCapacityExceeded   = errors.New("capacity exceeded")
	ErrQueueTimeout       = &LambdaError{error: errors.New("queue timeout"), typ: LambdaErrorTimeout}
	ErrRelocationFailed   = errors.New("relocation failed")
)

type InstanceManager interface {
	Instance(uint64) *Instance
	Recycle(types.LambdaDeployment) error
	GetBackupCandidates() mapreduce.Iterator
	GetDelegates() []*Instance
}

type Relocator interface {
	// Relocate relocate the chunk specified by the meta(interface{}) and chunkId(int).
	// Return the instance the chunk is relocated to.
	Relocate(interface{}, int, types.Command) (*Instance, error)

	// TryRelocate Test and relocate the chunk specified by the meta(interface{}) and chunkId(int).
	// Return the instance, trigggered or not(bool), and error if the chunk is triggered.
	TryRelocate(interface{}, int, types.Command) (*Instance, bool, error)
}

type ClusterManager interface {
	InstanceManager
	Relocator
}

type ValidateOption struct {
	Notifier  chan struct{}
	Validated *Connection
	Error     error

	// Options
	WarmUp  bool
	Command types.Command
}

type Instance struct {
	*Deployment
	Meta

	chanCmd      chan types.Command
	chanPriorCmd chan types.Command // Channel for priority commands: control and forwarded backing requests.
	status       uint32             // Status of proxy side instance which can be one of unstarted, running, and closed.
	awakeness    uint32             // Status of lambda node which can be one of sleeping, activating, active, and maybe.
	phase        uint32             // Status of serving mode which can be one of active, backing only, reclaimed, and expired.
	validated    promise.Promise
	numOutbound  int32
	numInbound   int32
	mu           sync.Mutex
	closed       chan struct{}
	coolTimer    *time.Timer
	coolTimeout  time.Duration
	coolReset    chan struct{}
	numFailure   uint32 // # of continues validation failure, which means to node may stop resonding.
	// numInsFailure   int    // # of continues instance failure.
	client          invoker.FunctionInvoker
	lambdaCanceller context.CancelFunc

	// Connection management
	lm                *LinkManager
	sessions          hashmap.HashMap
	due               int64
	reconcilingWorker int32 // The worker id of reconciling function.

	// Backup fields
	backups          Backups
	recovering       uint32          // # of backups in use, also if the recovering > 0, the instance is recovering.
	writtens         hashmap.HashMap // Whitelist, write opertions will be added to it during parallel recovery.
	backing          uint32          // backing status, 0 for non backing, 1 for reserved, 2 for backing.
	backingIns       *Instance
	backingId        int // Identifier for backup, ranging from [0, # of backups)
	backingTotal     int // Total # of backups ready for backing instance.
	rerouteThreshold uint64
	// TODO Lineage changed

	// Delegate fields
	delegates *Backups
}

func NewInstanceFromDeployment(dp *Deployment, id uint64) *Instance {
	dp.id = id
	dp.log = &logger.ColorLogger{
		Prefix: fmt.Sprintf("%s-%d ", dp.name, dp.id),
		Level:  global.Log.GetLevel(),
		Color:  !global.Options.NoColor,
	}

	ins := &Instance{
		Deployment: dp,
		Meta: Meta{
			Term: 1,
		}, // Term start with 1 to avoid uninitialized term ambigulous.
		awakeness:    INSTANCE_SLEEPING,
		chanCmd:      make(chan types.Command, MAX_CMD_QUEUE_LEN),
		chanPriorCmd: make(chan types.Command, 1),
		validated:    promise.Resolved(), // Initialize with a resolved promise.
		closed:       make(chan struct{}),
		coolTimer:    time.NewTimer(time.Duration(rand.Int63n(int64(WarmTimeout)) + int64(WarmTimeout)/2)), // Differentiate the time to start warming up.
		coolTimeout:  WarmTimeout,
		coolReset:    make(chan struct{}, 1),
		sessions:     hashmap.NewMap(TEMP_MAP_SIZE),
		writtens:     hashmap.NewMap(TEMP_MAP_SIZE),
	}
	ins.Meta.ResetCapacity(global.Options.GetInstanceCapacity(), 0)
	ins.backups.instance = ins
	ins.backups.log = ins.log
	ins.lm = NewLinkManager(ins)
	ins.lm.SetMaxActiveDataLinks(MAX_CONCURRENCY)
	return ins
}

// create new lambda instance
func NewInstance(name string, id uint64) *Instance {
	return NewInstanceFromDeployment(NewDeployment(name, id), id)
}

func (ins *Instance) GetShadowInstance() *Instance {
	return &Instance{status: INSTANCE_SHADOW}
}

func (ins *Instance) String() string {
	return ins.Description()
}

// InstantStats implementation
func (ins *Instance) Status() uint64 {
	// 0x000F  status
	// 0x00F0  connection
	// 0x0F00  backing
	var backing uint64
	var failure uint64
	if ins.IsRecovering() {
		backing += INSTANCE_RECOVERING
	}
	if ins.IsBacking(true) {
		backing += INSTANCE_BACKING
	}
	// if len(ins.chanCmd) == MAX_CMD_QUEUE_LEN {
	// 	failure += FAILURE_MAX_QUEUE_REACHED
	// 	ins.numInsFailure++
	// 	if ins.numInsFailure >= ENABLE_DEBUG_AFTER_CONSECUTIVE_FAILURES {
	// 		global.SetLoggerLevel(logger.LOG_LEVEL_ALL)
	// 	}
	// } else {
	// 	ins.numInsFailure = 0
	// }
	// 0xF000  lifecycle
	return uint64(atomic.LoadUint32(&ins.status)) +
		(uint64(atomic.LoadUint32(&ins.awakeness)) << 4) +
		(backing << 8) +
		(uint64(atomic.LoadUint32(&ins.phase)) << 12) +
		(failure << 28)
}

func (ins *Instance) Occupancy(mode types.InstanceOccupancyMode) float64 {
	switch mode {
	case types.InstanceOccupancyMain:
		return ins.Meta.ModifiedOccupancy(0)
	case types.InstanceOccupancyModified:
		return float64(ins.Meta.sizeModified) / float64(ins.Meta.EffectiveCapacity())
	case types.InstanceOccupancyMax:
		return float64(ins.Meta.mem) / float64(ins.Meta.Capacity)
	default:
		return 0.0
	}
}

func (ins *Instance) Description() string {
	return ins.StatusDescription()
}

func (ins *Instance) StatusDescription() string {
	switch atomic.LoadUint32(&ins.status) {
	case INSTANCE_UNSTARTED:
		return DESCRIPTION_UNSTARTED
	case INSTANCE_CLOSED:
		return DESCRIPTION_CLOSED
	}

	switch atomic.LoadUint32(&ins.awakeness) {
	case INSTANCE_SLEEPING:
		return DESCRIPTION_SLEEPING
	case INSTANCE_ACTIVATING:
		return DESCRIPTION_ACTIVATING
	case INSTANCE_ACTIVE:
		return DESCRIPTION_ACTIVE
	case INSTANCE_MAYBE:
		return DESCRIPTION_MAYBE
	default:
		return DESCRIPTION_UNDEFINED
	}
}

func (ins *Instance) AssignBackups(numBak int, candidates []*Instance) {
	ins.backups.ResetCandidates(numBak, candidates)
}

func (ins *Instance) Dispatch(cmd types.Command) error {
	return ins.DispatchWithOptions(cmd, 0)
}

func (ins *Instance) DispatchWithOptions(cmd types.Command, opts int) error {
	if ins.IsClosed() {
		// tryRerouteDelegateRequest will always try relocation.
		if !ins.tryRerouteDelegateRequest(cmd.GetRequest(), opts) {
			return ErrRelocationFailed
		} else {
			return nil
		}
	}

	ins.log.Debug("Dispatching %v, %d queued", cmd, len(ins.chanCmd))
	if opts&DISPATCH_OPT_BUSY_CHECK > 0 && ins.IsBusy(cmd) {
		return ErrInstanceBusy
	}

	select {
	case ins.chanCmd <- cmd:
		// continue after select
	default:
		if opts&DISPATCH_OPT_BUSY_CHECK > 0 {
			return ErrInstanceBusy
		}

		// wait to be inserted and continue after select
		select {
		case ins.chanCmd <- cmd:
		case <-time.After(protocol.GetHeaderTimeout()):
			return ErrQueueTimeout
		}
	}

	// This check is thread safe for if it is not closed now, HandleRequests() will do the cleaning up.
	if ins.IsClosed() {
		ins.cleanCmdChannel(ins.chanCmd)
	}

	// Once the cmd is sent to chanCmd, HandleRequests() or cleanCmdChannel() will handle the possible error.
	return nil
}

func (ins *Instance) IsBusy(cmd types.Command) bool {
	numOutBound := atomic.LoadInt32(&ins.numOutbound)
	numInBound := atomic.LoadInt32(&ins.numInbound)
	if int(numOutBound+numInBound)+len(ins.chanCmd) >= MAX_CONCURRENCY {
		return true
	} else if cmd.String() == protocol.CMD_SET {
		return numOutBound > 0
	} else {
		return false
	}
}

func (ins *Instance) WarmUp() {
	ins.validate(&ValidateOption{WarmUp: true})
	// Force reset
	ins.flagWarmed()
}

func (ins *Instance) IsActive() bool {
	return atomic.LoadUint32(&ins.awakeness) == INSTANCE_ACTIVE
}

func (ins *Instance) Validate(opts ...*ValidateOption) (*Connection, error) {
	var opt *ValidateOption
	if len(opts) > 0 {
		opt = opts[0]
	}
	if opt == nil {
		opt = &ValidateOption{}
	}
	return ins.validate(opt)
}

// Handle incoming client requests
// lambda facing goroutine
func (ins *Instance) HandleRequests() {
	for {
		// High priority channels
		select {
		case <-ins.closed:
			// Handle rest commands in channels
			ins.cleanCmdChannel(ins.chanPriorCmd)
			ins.cleanCmdChannel(ins.chanCmd)
			if !ins.coolTimer.Stop() {
				// For parallel access, use select.
				select {
				case <-ins.coolTimer.C:
				default:
				}
			}
			return
		case cmd := <-ins.chanPriorCmd: // Priority queue get
			ins.handleRequest(cmd)
			continue // Skip low priority channels and reselect
		default:
		}

		// Low priority channels
		select {
		case <-ins.closed:
			continue // continue to be handled in high priority section
		case cmd := <-ins.chanPriorCmd:
			ins.handleRequest(cmd)
		case cmd := <-ins.chanCmd:
			ins.handleRequest(cmd)
		case <-ins.coolTimer.C:
			// Warmup will not work until first call.
			// Double check, for it could timeout before a previous request got handled.
			if ins.IsReclaimed() || len(ins.chanPriorCmd) > 0 || len(ins.chanCmd) > 0 || atomic.LoadUint32(&ins.status) == INSTANCE_UNSTARTED {
				ins.resetCoolTimer(false)
			} else {
				// Force warm up.
				ins.warmUp()
			}
		case <-ins.coolReset:
			ins.resetCoolTimer(false)
		}
	}
}

// StartRecovery starts parallel recovery mode.
// Return # of ready backups
func (ins *Instance) StartRecovery() int {
	recovering := atomic.LoadUint32(&ins.recovering)
	if recovering > 0 {
		ins.log.Warn("Instance is recovering")
		return int(recovering)
	}

	ins.mu.Lock()
	defer ins.mu.Unlock()

	return ins.startRecoveryLocked()
}

func (ins *Instance) startRecoveryLocked() int {
	if recovering := atomic.LoadUint32(&ins.recovering); recovering > 0 {
		ins.log.Warn("Instance is recovering")
		return int(recovering)
	}

	// Reserve available backups
	changes := ins.backups.Reserve(CM.GetBackupCandidates())

	// Start backup and build logs
	var msg strings.Builder
	for i := 0; i < ins.backups.Len(); i++ {
		msg.WriteString(" ")
		backup, ok := ins.backups.StartByIndex(i, ins)
		if ok {
			msg.WriteString(strconv.FormatUint(backup.Id(), 10))
		} else {
			msg.WriteString("N/A")
		}
	}

	// Start backups.
	available := ins.backups.Availables()
	atomic.StoreUint32(&ins.recovering, uint32(available))
	if available > ins.backups.Len()/2 {
		ins.log.Info("Parallel recovery started with %d backup instances:%v, changes: %d", available, msg.String(), changes)
	} else if available == 0 {
		ins.log.Warn("Unable to start parallel recovery due to no backup instance available")
	} else {
		ins.log.Warn("Parallel recovery started with insufficient %d backup instances:%v, changes: %d", available, msg.String(), changes)
	}

	return available
}

// StartDelegation delegates the instance to parallel buffer instances.
// Return # of delegates
func (ins *Instance) StartDelegation() int {
	if ins.delegates != nil {
		return ins.delegates.Len()
	}

	ins.mu.Lock()
	defer ins.mu.Unlock()

	return ins.startDelegationLocked()
}

func (ins *Instance) startDelegationLocked() int {
	if ins.delegates != nil {
		return ins.delegates.Len()
	}

	delegates := CM.GetDelegates()
	// TODO: do some filtering
	ins.delegates = NewBackupsFromInstances(ins, delegates, &DelegateBackerAdapter{})

	// Start backup and build logs
	var msg strings.Builder
	for i := 0; i < ins.delegates.Len(); i++ {
		msg.WriteString(" ")
		delegate, ok := ins.delegates.StartByIndex(i, ins)
		if ok {
			msg.WriteString(strconv.FormatUint(delegate.Id(), 10))
		} else {
			msg.WriteString("N/A")
		}
	}

	// Start backups.
	available := ins.delegates.Availables()
	if available == 0 {
		ins.log.Warn("No delegates available.")
	} else {
		ins.log.Info("Delegate to %d instances:%v", available, msg.String())
	}

	return available
}

// Resume serving
func (ins *Instance) ResumeServing() {
	ins.mu.Lock()
	ins.resumeServingLocked()
	ins.mu.Unlock()
	ins.log.Info("Parallel recovered and service resumed")
}

func (ins *Instance) resumeServingLocked() {
	atomic.StoreUint32(&ins.recovering, 0)
	ins.backups.Stop(ins)
	// Clear whitelist during fast recovery.
	if ins.writtens.Len() > 0 {
		ins.writtens = hashmap.NewMap(TEMP_MAP_SIZE)
	}
}

func (ins *Instance) IsRecovering() bool {
	return atomic.LoadUint32(&ins.recovering) > 0
}

// Check if the instance is available for serving as a backup for specified instance.
// Return false if the instance is backing another instance.
func (ins *Instance) ReserveBacking() error {
	// Keep this lock free, or it may deadlock sometime. eg. When two instances are trying to backing each other.
	if ins.IsClosed() {
		return ErrInstanceClosed
	} else if ins.IsRecovering() {
		return ErrInstanceRecovering
	}

	// We don't check phase because backing and closed due to reclaiming/expiring are exclusive.
	// If instance is backing, reclaiming and expiring will not close instance.
	// If instance is closed due to reclaiming/expiring, it is not backing.
	if !atomic.CompareAndSwapUint32(&ins.backing, BACKING_DISABLED, BACKING_RESERVED) {
		return ErrReservationFailed
	}

	// Double check, or restore if failed.
	if ins.IsClosed() {
		atomic.StoreUint32(&ins.backing, BACKING_DISABLED)
		return ErrInstanceClosed
	} else if ins.IsRecovering() {
		atomic.StoreUint32(&ins.backing, BACKING_DISABLED)
		return ErrInstanceRecovering
	}
	return nil
}

// Start serving as the backup for specified instance.
// Return false if the instance is backing another instance.
func (ins *Instance) StartBacking(bakIns *Instance, bakId int, total int) bool {
	if atomic.LoadUint32(&ins.backing) != BACKING_RESERVED {
		ins.log.Error("Please call ReserveBacking before StartBacking")
		return false
	}

	ins.mu.Lock()
	ins.backingIns = bakIns
	ins.backingId = bakId
	ins.backingTotal = total
	atomic.StoreUint32(&ins.backing, BACKING_ENABLED)
	ins.mu.Unlock()

	// Manually trigger ping with payload to initiate parallel recovery
	payload, err := ins.backingIns.Meta.ToBackupPayload(ins.backingIns.Id(), bakId, total, ins.getRerouteThreshold())
	if err != nil {
		ins.log.Warn("Failed to prepare payload to trigger recovery: %v", err)
	} else {
		ins.chanPriorCmd <- &types.Control{
			Cmd:     protocol.CMD_PING,
			Payload: payload,
		}
	}
	return true
}

// Stop serving as a backup
func (ins *Instance) StopBacking(bakIns *Instance) {
	if ins.backingIns != bakIns {
		return
	}

	ins.mu.Lock()
	defer ins.mu.Unlock()

	atomic.StoreUint32(&ins.backing, BACKING_DISABLED)

	// Including expired and reclaimed
	if ins.IsReclaimed() {
		ins.closeLocked()
	}
}

func (ins *Instance) IsBacking(includingPrepare bool) bool {
	if includingPrepare {
		return atomic.LoadUint32(&ins.backing) != BACKING_DISABLED
	} else {
		return atomic.LoadUint32(&ins.backing) == BACKING_ENABLED
	}
}

func (ins *Instance) ForbidBacking() bool {
	return atomic.CompareAndSwapUint32(&ins.backing, BACKING_DISABLED, BACKING_FORBID)
}

// TODO: Add sid support, proxy now need sid to connect.
func (ins *Instance) Migrate() error {
	// func launch Mproxy
	// get addr if Mproxy
	dply, err := global.Migrator.GetDestination(ins.Id())
	if err != nil {
		ins.log.Error("Failed to find a migration destination: %v", err)
		return err
	}

	addr, err := global.Migrator.StartMigrator(ins.Id())
	if err != nil {
		ins.log.Error("Failed to start a migrator: %v", err)
		return err
	}
	// expand local address
	if addr[0] == ':' {
		addr = global.ServerIp + addr
	}

	ins.log.Info("Initiating migration to %s...", dply.Name())
	ins.Dispatch(&types.Control{
		Cmd:        "migrate",
		Addr:       addr,
		Deployment: dply.Name(),
		Id:         dply.Id(),
	})
	return nil
}

// TODO: if instance in reclaimed | no backing state -> no warmup perform

func (ins *Instance) Degrade() {
	if atomic.CompareAndSwapUint32(&ins.phase, PHASE_ACTIVE, PHASE_BACKING_ONLY) {
		ins.coolTimeout = config.InstanceDegradeWarmTimeout
	}
}

func (ins *Instance) Expire() {
	if !atomic.CompareAndSwapUint32(&ins.phase, PHASE_BACKING_ONLY, PHASE_EXPIRED) {
		return
	}

	if ins.ForbidBacking() {
		ins.Close()
	}
}

func (ins *Instance) Phase() uint32 {
	return atomic.LoadUint32(&ins.phase)
}

func (ins *Instance) IsReclaimed() bool {
	return atomic.LoadUint32(&ins.phase) >= PHASE_RECLAIMED
}

func (ins *Instance) Close() {
	if ins.IsClosed() {
		return
	}

	ins.mu.Lock()
	defer ins.mu.Unlock()

	ins.closeLocked()
}

func (ins *Instance) closeLocked() {
	if ins.IsClosed() {
		return
	}
	atomic.StoreUint32(&ins.status, INSTANCE_CLOSED)

	ins.log.Debug("[%v]Closing...", ins)
	select {
	case <-ins.closed:
		return
	default:
		close(ins.closed)
	}
	atomic.StoreUint32(&ins.awakeness, INSTANCE_SLEEPING)
	ins.flagValidatedLocked(nil, ErrInstanceClosed)

	// Close all links.
	ins.lm.Close()

	// Close function if necessary
	if ins.client != nil {
		if closer, ok := ins.client.(invoker.FunctionCloser); ok {
			closer.Close()
		}
		ins.client = nil
	}

	// We can't reset components to nil, for lambda can still running.
	ins.log.Info("[%v]Closed", ins)

	// Recycle instance
	CM.Recycle(ins)
}

// Support concurrent cleaning up.
func (ins *Instance) cleanCmdChannel(ch chan types.Command) {
	for {
		select {
		case cmd := <-ch:
			ins.handleRequest(cmd)
		default:
			return
		}
	}
}

func (ins *Instance) IsClosed() bool {
	return atomic.LoadUint32(&ins.status) == INSTANCE_CLOSED
}

func (ins *Instance) getSid() string {
	return uuid.New().String()
}

func (ins *Instance) initSession() string {
	return ins.getSid()
}

func (ins *Instance) startSession(sid string) bool {
	_, started := ins.sessions.LoadOrStore(sid, true)
	return !started
}

func (ins *Instance) endSession(sid string) {
	ins.sessions.Delete(sid)
}

func castValidatedConnection(validated promise.Promise) (*Connection, error) {
	cn, err := validated.Result()
	if cn == nil {
		return nil, err
	} else {
		return cn.(*Connection), err
	}
}

func (ins *Instance) validate(opt *ValidateOption) (*Connection, error) {
	ins.mu.Lock()

	// Closed safe: The only closed check that in the mutex.
	// See comments started with "Closed safe: " below for more detail.
	if ins.IsClosed() {
		ins.mu.Unlock()
		return nil, ErrInstanceClosed
	}

	// 1. Unresolved: wait for validation result.
	// 2: MinValidationInterval has not passed since last successful valiation: avoid frequent heartbeat.
	if !ins.validated.IsResolved() {
		ins.mu.Unlock()
		return castValidatedConnection(ins.validated)
	}
	lastOpt, _ := ins.validated.Options().(*ValidateOption)
	goodDue := time.Duration(ins.due - time.Now().Add(RTT).UnixNano())
	if ctrlLink := ins.lm.GetControl(); ctrlLink != nil &&
		(opt.Command == nil || opt.Command.Name() != protocol.CMD_PING) && // Time critical immediate ping
		ins.validated.Error() == nil && lastOpt != nil && !lastOpt.WarmUp && // Lambda extended not thanks to warmup
		atomic.LoadUint32(&ins.awakeness) == INSTANCE_ACTIVE && goodDue > 0 && // Lambda extended long enough to ignore ping.
		ins.reconcilingWorker == 0 { // Reconcilation is required.
		ins.mu.Unlock()
		ins.log.Info("Validation skipped. due in %v", time.Duration(goodDue)+RTT)
		return ctrlLink, nil // ctrl link can be replaced.
	}

	// For reclaimed instance, simply return the result of last validation.
	// if ins.IsReclaimed() {
	// 	return castValidatedConnection(ins.validated)
	// }

	// Not validating. Validate...
	ins.validated.ResetWithOptions(opt)
	ins.mu.Unlock()

	connectTimeout := DefaultConnectTimeout
	// for::attemps
	for {
		ins.log.Debug("Validating...")
		// Try invoking the lambda node.
		// Closed safe: It is ok to invoke lambda, closed status will be checked in TryFlagValidated on processing the PONG.
		triggered := ins.tryTriggerLambda(ins.validated.Options().(*ValidateOption))
		if triggered {
			// Pass to timeout check.
			ins.validated.SetTimeout(TriggerTimeout)
			connectTimeout /= time.Duration(BackoffFactor) // Deduce by factor, so the timeout of next attempt (ping) start from DefaultConnectTimeout.
		} else if opt.WarmUp && !global.IsWarmupWithFixedInterval() {
			// Instance is warm, skip unnecssary warming up.
			return ins.flagValidatedLocked(ins.lm.GetControl()) // Skip any check in the "FlagValidated".
		} else {
			// If instance is active, PING is issued to ensure active
			// Closed safe: On closing, ctrlLink will be nil. By keeping a local copy and checking it is not nil, it is safe to make PING request.
			//   Like invoking, closed status will be checked in TryFlagValidated on processing the PONG.
			ctrl := ins.lm.GetControl() // Make a reference copy of ctrlLink to avoid it being changed.
			if ctrl != nil {
				if opt.Command != nil && opt.Command.Name() == protocol.CMD_PING {
					// Extra ping request for time critical immediate ping.
					ins.log.Debug("Ping with payload")
					ctrl.SendPing(opt.Command.(*types.Control).Payload) // Ignore err, see comments below.
				} else if ins.reconcilingWorker == ctrl.workerId {
					// Confirm reconciling.
					ins.log.Debug("Ping with reconcilation confirmation")
					payload, _ := ins.Meta.ToPayload(ins.id)
					ctrl.SendPing(payload) // Ignore err, see comments below.
					ins.reconcilingWorker = 0
				} else {
					ctrl.SendPing(DefaultPingPayload) // Ignore err, see comments below.
				}
			}
			// In the case that control is nil or fails to send ping, there is not much
			// we can do. Simply wait for timeout and wish new incoming control or lambda
			// being returned so that we can retrigger it.

			ins.validated.SetTimeout(connectTimeout)
		}

		// Start timeout, possibitilities are:
		// 1. ping may get stucked anytime.
		// 2. pong may lost (both after triggered or after ping), especially pong retrial has been disabled at lambda side.
		// TODO: In this version, no switching and unmanaged instance is handled. So ping will re-ping forever until being activated or proved to be sleeping.
		// ins.validated.SetTimeout(connectTimeout) // moved to above for different circumstances.

		// Wait for timeout or validation get concluded
		// Closed safe: On closing, validation will be concluded.
		if err := ins.validated.Timeout(); err == promise.ErrTimeout {
			// Exponential backoff
			connectTimeout *= time.Duration(BackoffFactor)
			if connectTimeout > MaxConnectTimeout {
				// Time to abandon
				return ins.flagValidatedLocked(nil, ErrValidationTimeout)
			}
			ins.log.Warn("Timeout on validating, re-ping...")
		} else {
			// Validated.
			return castValidatedConnection(ins.validated)
		}
	} // End of for::attemps
}

func (ins *Instance) tryTriggerLambda(opt *ValidateOption) bool {
	ins.log.Debug("[%v]Try activate lambda.", ins)
	switch atomic.LoadUint32(&ins.awakeness) {
	case INSTANCE_ACTIVATING:
		// Cases:
		// On validating, lambda deactivated and reactivating. Then validating timeouts and retries.
		return false // return false to allow issue ping, in case the pong is lost.
	case INSTANCE_SLEEPING:
		if !atomic.CompareAndSwapUint32(&ins.awakeness, INSTANCE_SLEEPING, INSTANCE_ACTIVATING) {
			return false
		} // Continue to activate
	default:
		return false
	}

	if opt.WarmUp {
		ins.log.Info("[%v]Warming up...", ins)
	} else {
		ins.log.Info("[%v]Activating...", ins)
	}
	go ins.triggerLambda(opt)

	return true
}

func (ins *Instance) triggerLambda(opt *ValidateOption) {
	err := ins.doTriggerLambda(opt)
	awakeness := atomic.LoadUint32(&ins.awakeness)
	for {
		// For instance of status maybe, simply current invocation.
		if awakeness == INSTANCE_MAYBE {
			return
		}

		// Handle reclaimation
		if err != nil && err == ErrInstanceReclaimed {
			atomic.StoreUint32(&ins.phase, PHASE_RECLAIMED)
			ins.log.Info("Reclaimed")

			// Initiate delegation.
			ins.StartDelegation()

			// We can close the instance if it is not backing any instance.
			if !ins.IsBacking(true) {
				// Close() will handle status and validation and we can safely exit.
				ins.Close()
				return
			}
		}

		// Continue to handle validation
		if ins.validated.IsResolved() {
			// Don't overwrite the MAYBE status.
			if atomic.CompareAndSwapUint32(&ins.awakeness, awakeness, INSTANCE_SLEEPING) {
				awakeness = INSTANCE_SLEEPING
				ins.log.Debug("[%v]Status updated.", ins)
			} else {
				ins.log.Error("[%v]Unexpected status.", ins)
			}
			break // Break to proceed after trigger cleanup.
		} else if ins.validated.Options().(*ValidateOption).WarmUp { // Use ValidationOption of most recent validation to reflect up to date status.
			// No retry for warming up.
			// Possible reasons
			// 1. Pong is delayed and lambda is returned without requesting for recovery, or the lambda will wait for the ending of the recovery.
			ins.mu.Lock()
			atomic.StoreUint32(&ins.awakeness, INSTANCE_SLEEPING)
			// No need to return a validated connection. If someone do require the connection, it is an unexpected error.
			ins.flagValidatedLocked(nil, ErrWarmupReturn)
			ins.mu.Unlock()

			ins.log.Debug("[%v]Detected unvalidated warmup, ignored.", ins)
			break // Break to proceed after trigger cleanup.
		} else {
			// Validating, retrigger.
			atomic.StoreUint32(&ins.awakeness, INSTANCE_ACTIVATING)

			// Added by Tianium: Since lambda is stopped, do some cleanup
			ins.lm.Reset()

			ins.log.Info("[%v]Reactivateing...", ins)
			err = ins.doTriggerLambda(ins.validated.Options().(*ValidateOption))
			awakeness = atomic.LoadUint32(&ins.awakeness)
		}
	}

	// Added by Tianium: Since lambda is stopped, do some cleanup
	ins.lm.Reset()
}

func (ins *Instance) doTriggerLambda(opt *ValidateOption) error {
	if ins.Meta.Stale {
		// TODO: Check stale status
		ins.log.Warn("Detected stale meta: %d", ins.Meta.Term)
	}

	if ins.client == nil {
		switch global.Options.GetInvoker() {
		case global.InvokerLocal:
			ins.client = &invoker.LocalInvoker{}
		default:
			ins.client = lambda.New(AwsSession, &aws.Config{Region: aws.String(config.AWSRegion)})
		}
	}

	tips := &url.Values{}
	reqInsId := uint64(0) // Initialize reqInsId as -1
	reqInsId--
	if opt.Command != nil && opt.Command.Name() == protocol.CMD_GET {
		tips.Set(protocol.TIP_SERVING_KEY, opt.Command.GetRequest().Key)
		reqInsId = opt.Command.GetRequest().InsId
	}

	var status protocol.Status
	status.Metas = make([]protocol.Meta, 0, 3) // Main, backing, delegating
	// Main store only
	status.Metas = append(status.Metas, *ins.Meta.ToProtocolMeta(ins.Id()))
	if reqInsId == ins.Id() {
		status.Metas[len(status.Metas)-1].Tip = tips.Encode()
	}
	// Backing store
	if ins.IsBacking(false) {
		status.Metas = append(status.Metas, *ins.backingIns.Meta.ToProtocolMeta(ins.backingIns.Id()))
		if reqInsId == ins.Id() {
			// Reset tips
			tips = &url.Values{}
		}
		tips.Set(protocol.TIP_BACKUP_KEY, strconv.Itoa(ins.backingId))
		tips.Set(protocol.TIP_BACKUP_TOTAL, strconv.Itoa(ins.backingTotal))
		tips.Set(protocol.TIP_MAX_CHUNK, strconv.FormatUint(ins.getRerouteThreshold(), 10))
		status.Metas[len(status.Metas)-1].Tip = tips.Encode()
	}
	// Check extra one time store status (eg. delegate store)
	ins.log.Debug("invoke with command: %v", opt.Command)
	if opt.Command != nil {
		// ins.log.Info("command with info: %v", opt.Command.GetInfo())
		if meta, ok := opt.Command.GetInfo().(*protocol.Meta); ok {
			// ins.log.Info("meta added: %v", meta)
			status.Metas = append(status.Metas, *meta)
		}
	}

	var localFlags uint64
	if atomic.LoadUint32(&ins.phase) != PHASE_ACTIVE {
		localFlags |= protocol.FLAG_BACKING_ONLY
	}
	event := &protocol.InputEvent{
		Sid:     ins.initSession(),
		Cmd:     protocol.CMD_PING,
		Id:      ins.Id(),
		Proxy:   fmt.Sprintf("%s:%d", global.ServerIp, global.BasePort+1),
		Prefix:  global.Options.Prefix,
		Log:     global.Options.GetLambdaLogLevel(),
<<<<<<< HEAD
		Flags:   global.Flags | localFlags,
=======
		Flags:   global.LambdaFlags | localFlags,
>>>>>>> 6eeb12a1
		Backups: config.BackupsPerInstance,
		Status:  status,
	}
	// CMD_PING is used for preflight requests. CMD_WARMUP is used for keeping node warmed, which involves no further action.
	// While requests do not use CMD_PING, CMD_PING request is used to piggy-back messages in the cases like starting backing.
	// In such case, no further action is required. So we use CMD_WARMUP to invoke node when requests command is CMD_PING.
	if opt.WarmUp || opt.Command.Name() == protocol.CMD_PING {
		event.Cmd = protocol.CMD_WARMUP
		opt.WarmUp = true
	}
	payload, err := json.Marshal(event)
	if err != nil {
		ins.log.Error("Failed to marshal payload of lambda input: %v", err)
	}
	input := &lambda.InvokeInput{
		FunctionName: aws.String(ins.Name()),
		Payload:      payload,
	}

	ins.Meta.Stale = event.IsRecoveryEnabled() // Reset to stale if recovery is enabled.

	ctx, cancel := context.WithCancel(context.Background())
	ins.mu.Lock()
	ins.lambdaCanceller = cancel
	ins.mu.Unlock()
	output, err := ins.client.InvokeWithContext(ctx, input)
	ins.mu.Lock()
	ins.lambdaCanceller = nil
	ins.mu.Unlock()

	ins.endSession(event.Sid)

	if err != nil {
		ins.Meta.Stale = false
		ins.log.Error("[%v]Error on activating lambda store: %v", ins, err)
		return err
	}

	ins.log.Debug("[%v]Lambda instance deactivated.", ins)
	if ins.checkError(output) {
		ins.Meta.Stale = false
		return nil
	}

	// Handle output
	if !event.IsRecoveryEnabled() {
		// Ignore output
		return nil
	} else if len(output.Payload) == 0 {
		// Recovery enabled but no output
		ins.log.Error("No instance lineage returned, output: %v", output)
		return nil
	}

	// Parse output
	var outputStatus protocol.Status
	if err := json.Unmarshal(output.Payload, &outputStatus); err != nil {
		ins.log.Error("Failed to unmarshal payload of lambda output: %v, payload", err, string(output.Payload))
		return nil
	}

	// Handle output
	if outputStatus.Capacity > 0 && outputStatus.Mem > 0 {
		ins.Meta.ResetCapacity(outputStatus.Capacity, outputStatus.Effective)
		ins.Meta.mem = outputStatus.Mem
		ins.Meta.sizeModified = outputStatus.Modified
		ins.log.Debug("Capacity synchronized: cap %d, effective %d, stored %d, modified %d", ins.Meta.Capacity, ins.Meta.EffectiveCapacity(), ins.Meta.Size(), outputStatus.Modified)
	}
	if len(outputStatus.Metas) > 0 {
		uptodate, err := ins.Meta.FromProtocolMeta(&outputStatus.Metas[0]) // Ignore backing store
		if err != nil && err == ErrInstanceReclaimed {
			// Reclaimed
			ins.log.Debug("Detected instance reclaimed from lineage: %v", &outputStatus)

			return err
		} else if uptodate {
			// If the node was invoked by other than the proxy, it could be stale.
			if atomic.LoadUint32(&ins.awakeness) == INSTANCE_MAYBE {
				uptodate = false
			} else {
				ins.Meta.Stale = false
			}
		}

		// Show log
		if uptodate {
			ins.log.Debug("Got updated instance lineage: %v", &outputStatus)
		} else {
			ins.log.Debug("Got staled instance lineage: %v", &outputStatus)
		}
		// Reset reconciling request after lambda returned.
		ins.reconcilingWorker = 0
	}
	return nil
}

func (ins *Instance) checkError(output *lambda.InvokeOutput) bool {
	var failed bool
	var outputError *protocol.OutputError
	if *output.StatusCode >= 400 {
		failed = true
	}

	if output.FunctionError != nil && output.Payload != nil {
		outputError = &protocol.OutputError{}
		if err := json.Unmarshal(output.Payload, outputError); err != nil {
			outputError.Type = "Unmarshal error payload failed"
			outputError.Message = err.Error()
		}
		failed = true
		ins.log.Error("Lambda deactivated with error(statuscode: %d, %s:%s)", *output.StatusCode, outputError.Type, outputError.Message)
	} else if failed {
		ins.log.Error("Lambda deactivated with error(statuscode: %d)", *output.StatusCode)
	}

	return failed
}

func (ins *Instance) AbandonLambda() {
	if ins.lambdaCanceller == nil {
		ins.log.Info("No invoked lambda found, assuming abandoned.")
		return
	}

	ins.mu.Lock()
	defer ins.mu.Unlock()

	if ins.lambdaCanceller == nil {
		ins.log.Info("No invoked lambda found, assuming abandoned.")
		return
	}

	ins.lambdaCanceller()
	ins.log.Info("Lambda abandoned")
}

// Flag the instance as validated by specified connection.
// This also validate the connection belonging to the instance by setting instance field of the connection.
func (ins *Instance) TryFlagValidated(conn *Connection, sid string, flags int64) (*Connection, error) {
	ins.mu.Lock()
	defer ins.mu.Unlock()

	if ins.IsClosed() {
		// Validation is done by Close(), so we simply return here.
		return conn, ErrInstanceClosed
	}
	// Identified unhandled cases:
	// 1. Lambda is sleeping
	// Explain: Pong is likely delayed due quick exection of the lambda, possibly for "warmup" requests only.
	// Solution: Continue to save connection with no further changes to the "awakeness" and the "validating" status.
	//           Noted this function will not update status of sleeping lambda.

	// Acknowledge data links
	if !conn.control {
		ins.lm.AddDataLink(conn)
		return conn, ErrNotCtrlLink
	}

	ins.log.Debug("[%v]Confirming validation...", ins)
	ins.flagWarmed()
	// Check possible duplicated session
	oldCtrl := ins.lm.GetControl()
	newSession := ins.startSession(sid)
	if conn != oldCtrl {
		if !newSession && oldCtrl != nil && !conn.IsSameWorker(oldCtrl) {
			// Deny session if session is duplicated and from another worker
			return oldCtrl, ErrDuplicatedSession
		} else if newSession {
			ins.log.Debug("Session %s started.", sid)
		} else {
			ins.log.Debug("Session %s resumed.", sid)
		}

		ins.lm.SetControl(conn)

		// There are three cases for link switch:
		// 1. Old node get reclaimed
		// 2. Reconnection
		atomic.CompareAndSwapUint32(&ins.awakeness, INSTANCE_ACTIVATING, INSTANCE_ACTIVE)
		// 3. Migration, which we have no way to know its status. (Forget it now)
		// TODO: Fix migration handling later.
		// atomic.StoreUint32(&ins.awakeness, INSTANCE_MAYBE)
		ins.log.Debug("[%v]Control link updated.", ins)
	} else {
		// Simply try update status.
		atomic.CompareAndSwapUint32(&ins.awakeness, INSTANCE_ACTIVATING, INSTANCE_ACTIVE)
	}

	// Skip actions if we've seen it.
	if newSession {
		// These two flags are exclusive because backing only mode will enable reclaimation claim and disable fast recovery.
		if flags&protocol.PONG_RECOVERY > 0 {
			ins.log.Debug("Parallel recovery requested.")
			ins.startRecoveryLocked()
		} else if (flags&protocol.PONG_ON_INVOKING > 0) && ins.IsRecovering() {
			// If flags indicate it is from function invocation without recovery request, the service is resumed but somehow we missed it.
			ins.resumeServingLocked()
			ins.log.Info("Function invoked without data loss, assuming parallel recovered and service resumed.")
		}

		if flags&protocol.PONG_RECLAIMED > 0 {
			// PONG_RECLAIMED will be issued for instances in PHASE_BACKING_ONLY or PHASE_EXPIRED.
			atomic.StoreUint32(&ins.phase, PHASE_RECLAIMED)
			// Initiate delegation.
			ins.startDelegationLocked()
			// We can close the instance if it is not backing any instance.
			if !ins.IsBacking(true) {
				ins.log.Info("Reclaimed")
				validConn, _ := ins.flagValidatedLocked(conn, ErrInstanceReclaimed)
				return validConn, nil
			} else {
				ins.log.Info("Reclaimed, keep running because the instance is backing another instance.")
			}
		}
	}

	validConn, _ := ins.flagValidatedLocked(conn)
	if validConn != conn {
		ins.log.Debug("[%v]Already validated", ins)
		return validConn, ErrInstanceValidated
	} else {
		ins.SetDue(time.Now().Add(MinValidationInterval).UnixNano()) // Set MinValidationInterval
		return validConn, nil
	}
}

func (ins *Instance) flagValidatedLocked(conn *Connection, errs ...error) (*Connection, error) {
	var err error
	if len(errs) > 0 {
		err = errs[0]
	}
	if _, resolveErr := ins.validated.Resolve(conn, err); resolveErr == nil {
		if err != nil && err != ErrWarmupReturn && err != ErrInstanceReclaimed {
			numFailure := atomic.AddUint32(&ins.numFailure, 1)
			ins.log.Warn("[%v]Validation failed: %v", ins, err)
			if int(numFailure) >= MaxValidationFailure || err == ErrValidationTimeout {
				ins.log.Warn("Maxed validation failure reached, abandon active instance...")
				atomic.StoreUint32(&ins.numFailure, 0)
				go ins.AbandonLambda()
			}
		} else {
			atomic.StoreUint32(&ins.numFailure, 0)
			if err != nil {
				ins.log.Debug("[%v]%v", ins, err)
			} else {
				ins.log.Debug("[%v]Validated", ins)
			}
		}
	}
	return castValidatedConnection(ins.validated)
}

// TODO: bye functionality is to be reviewed. For now, connection close should not trigger bye.
func (ins *Instance) bye(conn *Connection) {
	ins.mu.Lock()
	defer ins.mu.Unlock()

	if ins.lm.GetControl() != conn {
		// We don't care any rogue bye
		return
	}

	if atomic.CompareAndSwapUint32(&ins.awakeness, INSTANCE_MAYBE, INSTANCE_SLEEPING) {
		ins.log.Info("[%v]Bye from unmanaged instance, flag as sleeping.", ins)
	}
	// } else {
	// 	ins.log.Debug("[%v]Bye ignored, waiting for return of synchronous invocation.", ins)
	// }
}

func (ins *Instance) handleRequest(cmd types.Command) {
	req := cmd.GetRequest()
	if req != nil && req.IsResponded() {
		// Request is responded
		return
	} else if req != nil && req.Cmd == protocol.CMD_GET &&
		ins.IsRecovering() && ins.rerouteGetRequest(req) {
		// On parallel recovering, we will try reroute get requests.
		return
	}

	// Set instance busy on request.
	ins.busy(req)

	leftAttempts, lastErr := cmd.LastError()
	for leftAttempts > 0 {
		if lastErr != nil {
			ins.log.Info("Attempt %d: %v", types.MAX_ATTEMPTS-leftAttempts+1, cmd)
		}
		// Check lambda status first
		validateStart := time.Now()
		// Once active connection is confirmed, keep awake on serving.
		ctrlLink, err := ins.Validate(&ValidateOption{Command: cmd})
		validateDuration := time.Since(validateStart)

		// Only after validated, we know whether the instance is reclaimed.
		// If instance is expiring and reclaimed, we will relocate objects in main repository while backing objects are not affected.
		// Two options available to handle reclaiming event:
		// 1. Recover to prevail node and reroute to the node. (current implementation)
		// 2. Report not found
		reclaimPass := false
		if cmd.Name() == protocol.CMD_GET && ins.IsReclaimed() {
			reclaimPass = ins.tryRerouteDelegateRequest(cmd.GetRequest(), util.Ifelse(cmd.GetRequest().Option&protocol.REQUEST_GET_OPTIONAL > 0, DISPATCH_OPT_RELOCATED, 0).(int))
		}

		if reclaimPass {
			ins.doneBusy(req)
			// No more thing to do, the request will be handled by another instance.
			return
		} else if err != nil {
			lastErr = err
		} else if ctrlLink == nil {
			// Unexpected error
			ins.log.Warn("Unexpected nil control link with no error returned.")
			lastErr = ErrUnknown
			break
		} else {
			ins.log.Debug("Ready to %v", cmd)

			// Make request
			lastErr = ins.request(ctrlLink, cmd, validateDuration)
		}

		leftAttempts = cmd.MarkError(lastErr)
		if lastErr == nil || leftAttempts == 0 { // Request can become streaming, so we need to test again everytime.
			break
		} else {
			ins.ResetDue() // Force ping on error
			ins.log.Warn("Failed to %v: %v, %d attempts remaining.", cmd, lastErr, leftAttempts)
		}
	}
	if lastErr != nil {
		ins.ResetDue() // Force ping on error
		if leftAttempts == 0 {
			ins.log.Error("%v, give up: %v", cmd.FailureError(), lastErr)
		} else {
			ins.log.Error("Abandon retrial: %v", lastErr)
		}
		if request, ok := cmd.(*types.Request); ok {
			request.SetResponse(lastErr)
		}
		ins.doneBusy(req)
	}

	// Reset timer
	ins.flagWarmed()
}

func (ins *Instance) rerouteGetRequest(req *types.Request) bool {
	// Rerouted keys will not be rerouted.
	// During parallel recovery, the instance can be backing another instance. (Backing before recovery triggered)
	if req.InsId != ins.Id() {
		return false
	}

	// Written keys during recovery will not be rerouted.
	if _, ok := ins.writtens.Load(req.Key); ok {
		ins.log.Debug("Detected reroute override for key %s", req.Key)
		return false
	}

	// Thread safe
	backup, ok := ins.backups.GetByKey(req.Key)
	if !ok {
		// Backup is not available, can be recovered or simply not available.
		return false
	}

	// No reroute for chunk larger than threshold()
	if req.Size() > int64(backup.getRerouteThreshold()) {
		return false
	}

	select {
	case backup.chanPriorCmd <- req: // Rerouted request should not be queued again.
	default:
		ins.log.Info("We will not try to overload backup node, stop reroute %v", req)
		return false
	}

	ins.log.Debug("Rerouted %s to node %d as backup %d of %d.", req.Key, backup.Id(), backup.backingId, backup.backingTotal)
	return true
}

func (ins *Instance) relocateGetRequest(req *types.Request) bool {
	// Backing keys will not be relocated.
	// If the instance is expiring or reclaimed, main repository only is affected.
	if req.InsId != ins.Id() {
		return false
	}

	target, err := CM.Relocate(req.Info, req.Id.Chunk(), req.ToRecover())
	if err != nil {
		ins.log.Warn("Instance reclaimed, tried relocated %v but failed: %v", req.Key, err)
		return false
	}

	ins.log.Debug("Instance reclaimed, relocated %v to %d", req.Key, target.Id())
	return true
}

func (ins *Instance) tryRerouteDelegateRequest(req *types.Request, opts int) bool {
	if req == nil || req.Cmd != protocol.CMD_GET {
		return false
	}

	// Delegate will always relocate the chunk.
	// This will only happen once since redelegated instance will refuse relocation due to req.InsId != ins.Id()
	fallbacked := opts&DISPATCH_OPT_RELOCATED > 0
	if !fallbacked {
		fallbacked = ins.relocateGetRequest(req)
	}

	if ins.delegates == nil {
		ins.log.Warn("Has not delegated yet, stop reroute %v", req)
		return fallbacked
	}

	loc, total, _ := ins.delegates.Locator().Locate(req.Key)
	delegate, _ := ins.delegates.GetByLocation(loc, total)

	if delegate == nil {
		return fallbacked
	}

	// No reroute for chunk larger than threshold()
	if req.Size() > int64(delegate.getRerouteThreshold()) {
		return fallbacked
	}

	// Set optional flag will not be override.
	if fallbacked {
		req.Option |= protocol.REQUEST_GET_OPTIONAL
	}
	// Chained delegation is safe if the instance triggering relocation is not current instance.
	err := delegate.DispatchWithOptions(req, opts|utils.Ifelse(fallbacked, DISPATCH_OPT_RELOCATED, 0).(int))
	if err != nil {
		ins.log.Warn("Delegate %s to node %d as %d of %d with error: %v.", req.Key, delegate.Id(), loc, total, err)
		return fallbacked
	} else {
		ins.log.Debug("Delegate %s to node %d as %d of %d.", req.Key, delegate.Id(), loc, total)
		return true // fallbacked || true
	}
}

func (ins *Instance) request(ctrlLink *Connection, cmd types.Command, validateDuration time.Duration) error {
	cmdName := cmd.Name()
	switch req := cmd.(type) {
	case *types.Request:
		collector.CollectRequest(collector.LogRequestValidation, req.CollectorEntry, int64(validateDuration))

		// Select link
		useDataLink := req.Size() > MaxControlRequestSize // Changes: will fallback to ctrl link.

		// Record write operations
		switch cmdName {
		case protocol.CMD_SET:
			fallthrough
		case protocol.CMD_DEL:
			if ins.IsRecovering() {
				ins.log.Debug("Override rerouting for key %s due to del", req.Key)
				ins.writtens.Store(req.Key, &struct{}{})
			}
		}
		return ctrlLink.SendRequest(req, useDataLink, ins.lm) // Offer lm, so SendRequest is ctrl link free. (We still need to get ctrl link first to confirm lambda status.)

	case *types.Control:
		isDataRequest := false

		switch cmdName {
		case protocol.CMD_PING:
			// Simply ignore.
			return nil
		case protocol.CMD_DATA:
			isDataRequest = true
		case protocol.CMD_DEL:
			if ins.IsRecovering() {
				ins.log.Debug("Override rerouting for key %s due to del", req.Request.Key)
				ins.writtens.Store(req.Request.Key, &struct{}{})
			}
		}

		if err := ctrlLink.SendControl(req); err != nil && isDataRequest {
			global.DataCollected.Done()
			// No error returned, control commands will not be retry for now.
		}

	default:
		ins.log.Error("Unexpected request type: %v", reflect.TypeOf(cmd))
		// Unrecoverable
		return nil
	}

	return nil
}

func (ins *Instance) warmUp() {
	ins.validate(&ValidateOption{WarmUp: true})
	// Force reset
	ins.resetCoolTimer(false)
}

func (ins *Instance) flagWarmed() {
	// Only switch if instance unstarted.
	atomic.CompareAndSwapUint32(&ins.status, INSTANCE_UNSTARTED, INSTANCE_RUNNING)
	if global.IsWarmupWithFixedInterval() || ins.IsReclaimed() {
		return
	}

	ins.resetCoolTimer(true)
}

func (ins *Instance) resetCoolTimer(flag bool) {
	if flag {
		select {
		case ins.coolReset <- struct{}{}:
		default:
			// skip
		}
		return
	}

	if !ins.coolTimer.Stop() {
		// For parallel access, use select.
		select {
		case <-ins.coolTimer.C:
		default:
		}
	}
	if !ins.IsClosed() && !ins.IsReclaimed() {
		ins.coolTimer.Reset(ins.coolTimeout)
	}
}

func (ins *Instance) busy(req *types.Request) {
	if req == nil {
		return
	}

	if req.String() == protocol.CMD_SET {
		atomic.AddInt32(&ins.numOutbound, 1)
	} else {
		atomic.AddInt32(&ins.numInbound, 1)
	}
}

func (ins *Instance) doneBusy(req *types.Request) {
	if req == nil {
		return
	}

	if req.String() == protocol.CMD_SET {
		atomic.AddInt32(&ins.numOutbound, -1)
	} else {
		atomic.AddInt32(&ins.numInbound, -1)
	}
}

func (ins *Instance) CollectData() {
	if atomic.LoadUint32(&ins.status) == INSTANCE_UNSTARTED {
		return
	}

	global.DataCollected.Add(1)
	ins.Dispatch(&types.Control{Cmd: "data"})
}

func (ins *Instance) FlagDataCollected(ok string) {
	if atomic.LoadUint32(&ins.status) == INSTANCE_UNSTARTED {
		return
	}

	ins.log.Debug("Data collected: %s", ok)
	global.DataCollected.Done()
}

func (ins *Instance) SetDue(due int64) {
	ins.due = due
}

func (ins *Instance) ResetDue() {
	ins.due = time.Now().UnixNano()
}

func (ins *Instance) getRerouteThreshold() uint64 {
	if ins.rerouteThreshold == 0 {
		ins.rerouteThreshold = ins.Meta.EffectiveCapacity() / uint64(ins.backups.Len()) / 2
	}
	return ins.rerouteThreshold
}

func (ins *Instance) reconcileStatus(conn *Connection, meta *protocol.ShortMeta) {
	if meta.Term > ins.Meta.Term {
		ins.log.Debug("Reconciling meta: %v", meta)
		ins.Meta.Reconcile(meta)
	}
	ins.reconcilingWorker = conn.workerId // Track the worker that is reconciling.
}<|MERGE_RESOLUTION|>--- conflicted
+++ resolved
@@ -1040,11 +1040,7 @@
 		Proxy:   fmt.Sprintf("%s:%d", global.ServerIp, global.BasePort+1),
 		Prefix:  global.Options.Prefix,
 		Log:     global.Options.GetLambdaLogLevel(),
-<<<<<<< HEAD
-		Flags:   global.Flags | localFlags,
-=======
 		Flags:   global.LambdaFlags | localFlags,
->>>>>>> 6eeb12a1
 		Backups: config.BackupsPerInstance,
 		Status:  status,
 	}
