--- conflicted
+++ resolved
@@ -169,11 +169,8 @@
 	coolTimeout     time.Duration
 	coolReset       chan struct{}
 	numFailure      uint32 // # of continues validation failure, which means to node may stop resonding.
-<<<<<<< HEAD
 	numInsFailure   int    // # of continues instance failure.
-=======
 	client          invoker.FunctionInvoker
->>>>>>> 91d7f8ea
 	lambdaCanceller context.CancelFunc
 
 	// Connection management
