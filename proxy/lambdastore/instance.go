--- conflicted
+++ resolved
@@ -103,11 +103,7 @@
 	mu            sync.Mutex
 	closed        chan struct{}
 	coolTimer     *time.Timer
-<<<<<<< HEAD
 	coolTimeout   time.Duration
-	enableSwitch  int32 // If connection swtich is enabled.
-=======
->>>>>>> 98355e13
 
 	// Connection management
 	sessions *hashmap.HashMap
@@ -714,24 +710,6 @@
 
 	ins.flagWarmed()
 	if ins.cn != conn {
-<<<<<<< HEAD
-		// Is connction switch enabled
-		if ins.cn != nil {
-			allowed := atomic.LoadInt32(&ins.enableSwitch)
-			for allowed > 0 {
-				if atomic.CompareAndSwapInt32(&ins.enableSwitch, allowed, allowed-1) {
-					break
-				}
-
-				allowed = atomic.LoadInt32(&ins.enableSwitch)
-			}
-			// Deny session
-			if allowed == 0 {
-				return conn
-			}
-		}
-=======
->>>>>>> 98355e13
 		// Check possible duplicated session
 		if !ins.startSession(sid) {
 			// Deny session
