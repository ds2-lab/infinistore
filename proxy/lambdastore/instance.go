--- conflicted
+++ resolved
@@ -72,20 +72,12 @@
 
 	MAX_CMD_QUEUE_LEN = 0
 	MAX_CONCURRENCY   = 2
-<<<<<<< HEAD
 	// ENABLE_DEBUG_AFTER_CONSECUTIVE_FAILURES = 60
 	TEMP_MAP_SIZE    = 10
 	BACKING_DISABLED = 0
 	BACKING_RESERVED = 1
 	BACKING_ENABLED  = 2
 	BACKING_FORBID   = 3
-=======
-	TEMP_MAP_SIZE     = 10
-	BACKING_DISABLED  = 0
-	BACKING_RESERVED  = 1
-	BACKING_ENABLED   = 2
-	BACKING_FORBID    = 3
->>>>>>> 62377310
 
 	DESCRIPTION_UNSTARTED  = "unstarted"
 	DESCRIPTION_CLOSED     = "closed"
@@ -267,7 +259,6 @@
 	if ins.IsBacking(true) {
 		backing += INSTANCE_BACKING
 	}
-<<<<<<< HEAD
 	// if len(ins.chanCmd) == MAX_CMD_QUEUE_LEN {
 	// 	failure += FAILURE_MAX_QUEUE_REACHED
 	// 	ins.numInsFailure++
@@ -277,8 +268,6 @@
 	// } else {
 	// 	ins.numInsFailure = 0
 	// }
-=======
->>>>>>> 62377310
 	// 0xF000  lifecycle
 	return uint64(atomic.LoadUint32(&ins.status)) +
 		(uint64(atomic.LoadUint32(&ins.awakeness)) << 4) +
