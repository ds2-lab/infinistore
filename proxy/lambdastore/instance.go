--- conflicted
+++ resolved
@@ -71,14 +71,9 @@
 	// Abnormal status
 	FAILURE_MAX_QUEUE_REACHED = 1
 
-<<<<<<< HEAD
-	MAX_CONCURRENCY = 2
-	// ENABLE_DEBUG_AFTER_CONSECUTIVE_FAILURES = 60
-=======
 	MAX_CONCURRENCY  = 2
 	IN_CONCURRENCY   = 1
 	OUT_CONCURRENCY  = 2
->>>>>>> a00c495b
 	TEMP_MAP_SIZE    = 10
 	BACKING_DISABLED = 0
 	BACKING_RESERVED = 1
@@ -176,21 +171,20 @@
 	*Deployment
 	Meta
 
-	port         int // The port the instance can connect to.
-	chanCmd      chan types.Command
-	chanPriorCmd chan types.Command // Channel for priority commands: control and forwarded backing requests.
-	status       uint32             // Status of proxy side instance which can be one of unstarted, running, and closed.
-	awakeness    uint32             // Status of lambda node which can be one of sleeping, activating, active, and maybe.
-	phase        uint32             // Status of serving mode which can be one of active, backing only, reclaimed, and expired.
-	validated    promise.Promise
-	numRequests  uint64
-	mu           sync.Mutex
-	closed       chan struct{}
-	coolTimer    *time.Timer
-	coolTimeout  time.Duration
-	coolReset    chan struct{}
-	numFailure   uint32 // # of continues validation failure, which means to node may stop resonding.
-	// numInsFailure   int    // # of continues instance failure.
+	port            int // The port the instance can connect to.
+	chanCmd         chan types.Command
+	chanPriorCmd    chan types.Command // Channel for priority commands: control and forwarded backing requests.
+	status          uint32             // Status of proxy side instance which can be one of unstarted, running, and closed.
+	awakeness       uint32             // Status of lambda node which can be one of sleeping, activating, active, and maybe.
+	phase           uint32             // Status of serving mode which can be one of active, backing only, reclaimed, and expired.
+	validated       promise.Promise
+	numRequests     uint64
+	mu              sync.Mutex
+	closed          chan struct{}
+	coolTimer       *time.Timer
+	coolTimeout     time.Duration
+	coolReset       chan struct{}
+	numFailure      uint32 // # of continues validation failure, which means to node may stop resonding.
 	client          invoker.FunctionInvoker
 	lambdaCanceller context.CancelFunc
 
@@ -275,15 +269,6 @@
 	if ins.IsBacking(true) {
 		backing += INSTANCE_BACKING
 	}
-	// if len(ins.chanCmd) == MAX_CMD_QUEUE_LEN {
-	// 	failure += FAILURE_MAX_QUEUE_REACHED
-	// 	ins.numInsFailure++
-	// 	if ins.numInsFailure >= ENABLE_DEBUG_AFTER_CONSECUTIVE_FAILURES {
-	// 		global.SetLoggerLevel(logger.LOG_LEVEL_ALL)
-	// 	}
-	// } else {
-	// 	ins.numInsFailure = 0
-	// }
 	// 0xF000  lifecycle
 	return uint64(atomic.LoadUint32(&ins.status)) +
 		(uint64(atomic.LoadUint32(&ins.awakeness)) << 4) +
