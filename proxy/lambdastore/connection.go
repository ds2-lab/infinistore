--- conflicted
+++ resolved
@@ -335,13 +335,8 @@
 	conn.log.Debug("PONG from lambda(%d,flag:%d).", storeId, flags)
 	instance := conn.instance
 	if instance == nil {
-<<<<<<< HEAD
-		// Lock up lambda instance
+		// Look up lambda instance
 		instance = CM.Instance(uint64(storeId))
-=======
-		// Look up lambda instance
-		instance, _ = IM.Instance(uint64(storeId))
->>>>>>> 500bcf22
 	}
 	if instance == nil {
 		conn.log.Error("Failed to match lambda: %d", storeId)
