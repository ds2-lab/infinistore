--- conflicted
+++ resolved
@@ -33,13 +33,8 @@
 	Info            interface{}
 	Changes         int
 
-<<<<<<< HEAD
-	w                *resp.RequestWriter
-	status           uint32
-=======
-	conn         Conn
-	status        uint32
->>>>>>> d6be5ed7
+	conn            Conn
+	status          uint32
 	streamingStarted bool
 }
 
@@ -68,16 +63,6 @@
 	req.conn = conn
 }
 
-<<<<<<< HEAD
-func (req *Request) PrepareForGet(w *resp.RequestWriter) {
-	w.WriteMultiBulkSize(5)
-	w.WriteBulkString(req.Cmd)
-	w.WriteBulkString(strconv.Itoa(req.Id.ConnId))
-	w.WriteBulkString(req.Id.ReqId)
-	w.WriteBulkString("") // Obsoleted. Chunk Id is included in the key.
-	w.WriteBulkString(req.Key)
-	req.w = w
-=======
 func (req *Request) PrepareForGet(conn Conn) {
 	conn.Writer().WriteMultiBulkSize(5)
 	conn.Writer().WriteBulkString(req.Cmd)
@@ -86,7 +71,6 @@
 	conn.Writer().WriteBulkString("")
 	conn.Writer().WriteBulkString(req.Key)
 	req.conn = conn
->>>>>>> d6be5ed7
 }
 
 func (req *Request) PrepareForDel(conn Conn) {
@@ -99,26 +83,20 @@
 	req.conn = conn
 }
 
-<<<<<<< HEAD
-func (req *Request) PrepareForRecover(w *resp.RequestWriter) {
-	w.WriteMultiBulkSize(6)
-	w.WriteBulkString(req.Cmd)
-	w.WriteBulkString("") // Obsoleted. ConnId.
-	w.WriteBulkString(req.Id.ReqId)
-	w.WriteBulkString("") // Keep consistent with GET
-	w.WriteBulkString(req.Key)
-	w.WriteBulkString(req.RetCommand)
-	req.w = w
+func (req *Request) PrepareForRecover(conn Conn) {
+	conn.Writer().WriteMultiBulkSize(6)
+	conn.Writer().WriteBulkString(req.Cmd)
+	conn.Writer().WriteBulkString("") // Obsoleted. ConnId.
+	conn.Writer().WriteBulkString(req.Id.ReqId)
+	conn.Writer().WriteBulkString("") // Keep consistent with GET
+	conn.Writer().WriteBulkString(req.Key)
+	conn.Writer().WriteBulkString(req.RetCommand)
+	req.conn = conn
 }
 
-func (req *Request) Flush() error {
-	if req.w == nil {
-		return errors.New("Writer for request not set.")
-=======
 func (req *Request) Flush(timeout time.Duration) error {
 	if req.conn == nil {
 		return errors.New("Connection for request not set.")
->>>>>>> d6be5ed7
 	}
 	conn := req.conn
 	req.conn = nil
