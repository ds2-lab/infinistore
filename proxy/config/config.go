--- conflicted
+++ resolved
@@ -22,21 +22,13 @@
 const LambdaLogLevel = logger.LOG_LEVEL_INFO // Set to logger.LOG_LEVEL_ALL to keep Lambda log level aligned with proxy log level.
 
 // LambdaPrefix Prefix of Lambda function, overridable with command line parameter -lambda-prefix.
-<<<<<<< HEAD
 const LambdaPrefix = "Store1VPCNode"
-=======
-const LambdaPrefix = "MemoryNode"
->>>>>>> ae2b22f6
 
 // AWSRegion Region of AWS services.
 const AWSRegion = "us-east-1"
 
 // LambdaMaxDeployments Number of Lambda function deployments available.
-<<<<<<< HEAD
-const LambdaMaxDeployments = 2000
-=======
 const LambdaMaxDeployments = 1000
->>>>>>> ae2b22f6
 
 // Mode of cluster.
 const StaticCluster = "static"
@@ -61,11 +53,7 @@
 
 // InstanceCapacity Capacity of deployed Lambda functions.
 // TODO: Detectable on invocation. Can be specified by option -funcap for now.
-<<<<<<< HEAD
-const DefaultInstanceCapacity = 3072 * 1000000 // 3GB
-=======
 const DefaultInstanceCapacity = 1536 * 1000000 // 1GB
->>>>>>> ae2b22f6
 
 // InstanceOverhead Memory reserved for running program on Lambda functions.
 const InstanceOverhead = 200 * 1000000 // 200MB
