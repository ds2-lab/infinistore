package config

import (
	"time"

	"github.com/mason-leap-lab/infinicache/common/logger"
<<<<<<< HEAD
=======

	protocol "github.com/mason-leap-lab/infinicache/common/types"
>>>>>>> 6eeb12a1
)

// FLAG_FIXED_INTERVAL_WARMUP warms up lambda with fixed interval regardless workload.
const FLAG_FIXED_INTERVAL_WARMUP = 0x0001

// FLAG_CLIENTSIDE_FIRSTD_OPTIMIZATION enables D+P optimization on client side.
const FLAG_CLIENTSIDE_FIRSTD_OPTIMIZATION = 0x0001

// const LambdaFeatures = protocol.FLAG_ENABLE_WARMUP | protocol.FLAG_ENABLE_PERSISTENT | protocol.FLAG_DISABLE_WAIT_FOR_COS
const LambdaFeatures = protocol.FLAG_ENABLE_WARMUP | protocol.FLAG_ENABLE_PERSISTENT
const ProxyFeatures = FLAG_CLIENTSIDE_FIRSTD_OPTIMIZATION
const LambdaLogLevel = logger.LOG_LEVEL_ALL // Set to logger.LOG_LEVEL_ALL to keep Lambda log level aligned with proxy log level.

// LambdaPrefix Prefix of Lambda function, overridable with command line parameter -lambda-prefix.
const LambdaPrefix = "Store1VPCNode"

// AWSRegion Region of AWS services.
const AWSRegion = "us-east-1"

// LambdaMaxDeployments Number of Lambda function deployments available.
const LambdaMaxDeployments = 2000

// Mode of cluster.
const StaticCluster = "static"
const WindowCluster = "window"
const Cluster = WindowCluster

// Size of a slice if the cluster implementation support. Client library use this value to initialize chunk placements.
const SliceSize = 95

// NumLambdaClusters Number of Lambda function deployments initiated on launching.
// For window cluster, this must be at least D+P
const NumLambdaClusters = 12

// LambdaStoreName Obsoleted. Name of Lambda function for replica version.
const LambdaStoreName = "LambdaStore"

const LambdaLogLevel = logger.LOG_LEVEL_INFO

// InstanceWarmTimout Interval to warmup Lambda functions.
const InstanceWarmTimeout = 1 * time.Minute

// Instance degrade warmup interval
const InstanceDegradeWarmTimeout = 5 * time.Minute

// InstanceCapacity Capacity of deployed Lambda functions.
// TODO: Detectable on invocation. Can be specified by option -funcap for now.
const DefaultInstanceCapacity = 1024 * 1000000 // 1GB

// InstanceOverhead Memory reserved for running program on Lambda functions.
const InstanceOverhead = 200 * 1000000 // 200MB

// Threshold Scaling out avg instance size threshold
const Threshold = 0.9 // Don't set beyond 0.9

// Maximum chunk per instance
const ChunkThreshold = 8192 // Fraction, ChunkThreshold = InstanceCapacity / 100K * Threshold

// ServerPublicIp Public IP of proxy, leave empty if running Lambda functions in VPC.
const ServerPublicIp = "" // Leave it empty if Lambda VPC is enabled.

// RecoverRate Empirical S3 download rate for specified InstanceCapacity.
// 40MB for 512, 1024, 1536MB instance, 70MB for 3008MB instance.
const RecoverRate = 40 * 1000000 // Not actually used.

// BackupsPerInstance  Number of backup instances used for parallel recovery.
const BackupsPerInstance = 20 // (InstanceCapacity - InstanceOverhead) / RecoverRate

// Each bucket's active duration
const BucketDuration = 1 // min

// Number of buckets that warmup every InstanceWarmTimeout
const NumActiveBuckets = 6

// Number of buckets before expiring
// Buckets beyond NumActiveBuckets but within ExpireBucketsNum will get degraded warmup: InstanceDegradeWarmTimeout
const NumAvailableBuckets = 18

// Async migrate control
const ActiveReplica = 2 //min

// ProxyList Ip addresses and ports in the format "ip:port" of proxies.
// If running on one proxy, then can be left empty. For multi-proxies deployment, build static proxy list here.
// Private ip should be used if Lambda VPC is enabled.
var ProxyList []string<|MERGE_RESOLUTION|>--- conflicted
+++ resolved
@@ -4,11 +4,8 @@
 	"time"
 
 	"github.com/mason-leap-lab/infinicache/common/logger"
-<<<<<<< HEAD
-=======
 
 	protocol "github.com/mason-leap-lab/infinicache/common/types"
->>>>>>> 6eeb12a1
 )
 
 // FLAG_FIXED_INTERVAL_WARMUP warms up lambda with fixed interval regardless workload.
@@ -45,8 +42,6 @@
 
 // LambdaStoreName Obsoleted. Name of Lambda function for replica version.
 const LambdaStoreName = "LambdaStore"
-
-const LambdaLogLevel = logger.LOG_LEVEL_INFO
 
 // InstanceWarmTimout Interval to warmup Lambda functions.
 const InstanceWarmTimeout = 1 * time.Minute
