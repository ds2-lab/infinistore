--- conflicted
+++ resolved
@@ -38,12 +38,8 @@
 const ServerPublicIp = "" // Leave it empty if using VPC.
 
 // RecoverRate Empirical S3 download rate for specified InstanceCapacity.
-<<<<<<< HEAD
-const RecoverRate = 40 * 1000000 // 40MB for 1536MB instance, 70MB for 3008MB instance.
-=======
 // 40MB for 512, 1024, 1536MB instance, 70MB for 3008MB instance.
 const RecoverRate = 40 * 1000000
->>>>>>> 35242f44
 
 // BackupsPerInstance  Number of backup instances used for parallel recovery.
 const BackupsPerInstance = 36 // (InstanceCapacity - InstanceOverhead) / RecoverRate
