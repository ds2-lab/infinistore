#!/bin/bash

<<<<<<< HEAD
SUBNET_ID="subnet-0f276387ac4cba169"
ALLOCATION_ID="eipalloc-02d452e00ee147b21"
ROUTE_TABLE_ID="rtb-00c1d9dfbfbc3ef90"
=======
# Replace SUBNET_ID with the subnet id of proxies
SUBNET_ID="subnet-0c8f8f8f8f8f8f8f8"
# Replace ALLOCATION_ID with the id of the elastic ip
ALLOCATION_ID="eipalloc-0c8f8f8f8f8f8f8f8"
# Replace ROUTE_TABLE_ID with the id of the route table corresponding to the subnet
ROUTE_TABLE_ID="rtb-0f8f8f8f8f8f8f8f8"
# Replace NAT_NAME with the name of the nat gateway. The name is used to identify the nat gateway on deleting.
>>>>>>> 38683034
NAT_NAME="nat-lambda"

NATID=`aws ec2 describe-nat-gateways --filter "Name=tag:Name,Values=$NAT_NAME" --filter 'Name=state,Values=available' | grep NatGatewayId | awk -F \" '{ print $4 }'`

if [ "$NATID" == "" ]; then

  aws ec2 create-nat-gateway --subnet-id $SUBNET_ID --allocation-id $ALLOCATION_ID --tag-specifications "ResourceType=natgateway,Tags=[{Key=Name,Value=$NAT_NAME}]"

  for j in {0..2}
  do
    NATID=`aws ec2 describe-nat-gateways --filter "Name=tag:Name,Values=$NAT_NAME" --filter 'Name=state,Values=available' | grep NatGatewayId | awk -F \" '{ print $4 }'`
    if [ "$NATID" == "" ]; then
      sleep 2s
    else
      break
    fi
  done

  # Abandon
  if [ "$NATID" == "" ]; then
    echo "Wait for nat gateway timeout. Failed to create the nat gateway"
    exit 1
  fi
fi

aws ec2 create-route --route-table-id $ROUTE_TABLE_ID --destination-cidr-block 0.0.0.0/0 --nat-gateway-id $NATID<|MERGE_RESOLUTION|>--- conflicted
+++ resolved
@@ -1,18 +1,12 @@
 #!/bin/bash
 
-<<<<<<< HEAD
+# Replace SUBNET_ID with the subnet id of proxies
 SUBNET_ID="subnet-0f276387ac4cba169"
+# Replace ALLOCATION_ID with the id of the elastic ip
 ALLOCATION_ID="eipalloc-02d452e00ee147b21"
+# Replace ROUTE_TABLE_ID with the id of the route table corresponding to the subnet
 ROUTE_TABLE_ID="rtb-00c1d9dfbfbc3ef90"
-=======
-# Replace SUBNET_ID with the subnet id of proxies
-SUBNET_ID="subnet-0c8f8f8f8f8f8f8f8"
-# Replace ALLOCATION_ID with the id of the elastic ip
-ALLOCATION_ID="eipalloc-0c8f8f8f8f8f8f8f8"
-# Replace ROUTE_TABLE_ID with the id of the route table corresponding to the subnet
-ROUTE_TABLE_ID="rtb-0f8f8f8f8f8f8f8f8"
 # Replace NAT_NAME with the name of the nat gateway. The name is used to identify the nat gateway on deleting.
->>>>>>> 38683034
 NAT_NAME="nat-lambda"
 
 NATID=`aws ec2 describe-nat-gateways --filter "Name=tag:Name,Values=$NAT_NAME" --filter 'Name=state,Values=available' | grep NatGatewayId | awk -F \" '{ print $4 }'`
