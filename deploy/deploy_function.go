package main

import (
	"fmt"
	"log"
	"math"
	"os"
	"strings"
	"sync"
	"time"

	"github.com/aws/aws-sdk-go/aws"
	"github.com/aws/aws-sdk-go/aws/awserr"
	"github.com/aws/aws-sdk-go/aws/session"
	"github.com/aws/aws-sdk-go/service/lambda"
	"github.com/mason-leap-lab/go-utils/config"
)

const (
<<<<<<< HEAD

	// ARN of your AWS role, which has the proper policy (AWSLambdaFullAccess is recommended, see README.md for details).
	ROLE = "arn:aws:iam::205616672683:role/jzhang33"
	// AWS region, change it if necessary.
	REGION = "us-east-1"
=======
	ENV_COS_BUCKET  string = "S3_BACKUP_BUCKET"
	ENV_DATA_BUCKET string = "S3_COLLECTOR_BUCKET"
>>>>>>> 38683034
)

type Options struct {
	config.LoggerOptions

	// Configurable in config.yml
	Region         string `name:"region" desc:"AWS region, change it if necessary."`
	Role           string `name:"aws-iam-role" desc:"ARN of your AWS role, which has the proper policy (AWSLambdaFullAccess, AWSLambdaVPCAccessExecutionRole, and AWSLambdaENIManagementAccess are required, see README.md for details)."`
	Subnets        string `name:"aws-vpc-subnets" desc:"Subnets' ID for AWS Lambda, comma separated."`
	SecurityGroups string `name:"aws-security-groups" desc:"Security groups' ID for AWS EC2, comma separated."`
	COSBucket      string `name:"s3-bucket-cos" desc:"S3 bucket name for InfiniStore COS layer."`
	DataBucket     string `name:"s3-bucket-data" desc:"S3 bucket name for collecting data originated from AWS Lambda."`

	// Configurable in shell scripts
	LambdaBucket string `name:"s3-bucket-lambda" desc:"S3 bucket name for uploading the binary of AWS Lambda."`
	Create       bool   `name:"create" desc:"Instruct the AWS Lambda should be created."`
	UpdateCode   bool   `name:"code" desc:"Instruct the binary of AWS Lambda should be updated."`
	UpdateConfig bool   `name:"config" desc:"Instruct the configuration of AWS Lambda should be updated."`
	LambdaKey    string `name:"key" desc:"Key for Lambda handler and file name."`
	VPC          bool   `name:"vpc" desc:"Instruct the AWS Lambda should be created with VPC."`
	Prefix       string `name:"prefix" desc:"Prefix of AWS Lambda function name."`
	UpdateFrom   int64  `name:"from" desc:"The start of the postfix of AWS Lambda function name."`
	UpdateTo     int64  `name:"to" desc:"The end of the postfix of AWS Lambda function name."`
	Batch        int64  `name:"batch" desc:"The number of concurrent AWS update job, no need to modify."`

	// AWS Lambda specification. Configurable in shell scripts.
	MemorySize int64 `name:"mem" desc:"The memory of AWS Lambda."`
	Timeout    int64 `name:"timeout" desc:"The timeout of AWS Lambda."`

	// Internal
	subnets        []*string
	securityGroups []*string
	envs           map[string]*string
}

var (
<<<<<<< HEAD
	code    = flag.Bool("code", false, "update function code")
	config  = flag.Bool("config", false, "update function config")
	create  = flag.Bool("create", false, "create function")
	timeout = flag.Int64("timeout", 60, "function timeout")
	prefix  = flag.String("prefix", "CacheNode", "function name prefix")
	vpc     = flag.Bool("vpc", false, "vpc config")
	key     = flag.String("key", "lambda", "key for handler and file name")
	from    = flag.Int64("from", 0, "the number of lambda deployment involved")
	to      = flag.Int64("to", 400, "the number of lambda deployment involved")
	batch   = flag.Int64("batch", 2, "batch Number, no need to modify")
	mem     = flag.Int64("mem", 1024, "the memory of lambda")
	bucket  = flag.String("S3", "mason-leap-lab.infinicache", "S3 bucket for lambda code")

	subnet = []*string{
		aws.String("subnet-0922312408cf8f9ab"),
		aws.String("subnet-0dae3bda0928da1b9"),
	}
	securityGroup = []*string{
		aws.String("sg-02db9835d66449bb8"),
=======
	// Assign default values to options.
	options = &Options{
		LambdaKey:  "lambda",
		Prefix:     "MemoryNode",
		UpdateFrom: 0,
		UpdateTo:   1000,
		Batch:      5,
		MemorySize: 1024,
		Timeout:    600,
>>>>>>> 38683034
	}
)

func updateConfig(name string, svc *lambda.Lambda, wg *sync.WaitGroup) {
	var vpcConfig *lambda.VpcConfig
	if options.VPC {
		vpcConfig = &lambda.VpcConfig{SubnetIds: options.subnets, SecurityGroupIds: options.securityGroups}
	} else {
		vpcConfig = &lambda.VpcConfig{}
	}
	input := &lambda.UpdateFunctionConfigurationInput{
		//Description:  aws.String(""),
		FunctionName: aws.String(name),
		Handler:      aws.String(options.LambdaKey),
		MemorySize:   aws.Int64(options.MemorySize),
		Role:         aws.String(options.Role),
		Timeout:      aws.Int64(options.Timeout),
		VpcConfig:    vpcConfig,
		Environment:  &lambda.Environment{Variables: options.envs},
	}
	result, err := svc.UpdateFunctionConfiguration(input)
	if err != nil {
		if aerr, ok := err.(awserr.Error); ok {
			switch aerr.Code() {
			case lambda.ErrCodeServiceException:
				fmt.Println(lambda.ErrCodeServiceException, aerr.Error())
			case lambda.ErrCodeResourceNotFoundException:
				fmt.Println(lambda.ErrCodeResourceNotFoundException, aerr.Error())
			case lambda.ErrCodeInvalidParameterValueException:
				fmt.Println(lambda.ErrCodeInvalidParameterValueException, aerr.Error())
			case lambda.ErrCodeTooManyRequestsException:
				fmt.Println(lambda.ErrCodeTooManyRequestsException, aerr.Error())
			case lambda.ErrCodeResourceConflictException:
				fmt.Println(lambda.ErrCodeResourceConflictException, aerr.Error())
			case lambda.ErrCodePreconditionFailedException:
				fmt.Println(lambda.ErrCodePreconditionFailedException, aerr.Error())
			default:
				fmt.Println(aerr.Error())
			}
		} else {
			// Print the error, cast err to awserr.Error to get the Code and
			// Message from an error.
			fmt.Println(err.Error())
		}
		return
	}
	fmt.Println(name, "\n", result)
	wg.Done()
}

func updateCode(name string, svc *lambda.Lambda, wg *sync.WaitGroup) {
	input := &lambda.UpdateFunctionCodeInput{
		FunctionName: aws.String(name),
		S3Bucket:     aws.String(options.LambdaBucket),
		S3Key:        aws.String(fmt.Sprintf("%s.zip", options.LambdaKey)),
	}
	result, err := svc.UpdateFunctionCode(input)
	if err != nil {
		if aerr, ok := err.(awserr.Error); ok {
			switch aerr.Code() {
			case lambda.ErrCodeServiceException:
				fmt.Println(lambda.ErrCodeServiceException, aerr.Error())
			case lambda.ErrCodeResourceNotFoundException:
				fmt.Println(lambda.ErrCodeResourceNotFoundException, aerr.Error())
			case lambda.ErrCodeInvalidParameterValueException:
				fmt.Println(lambda.ErrCodeInvalidParameterValueException, aerr.Error())
			case lambda.ErrCodeTooManyRequestsException:
				fmt.Println(lambda.ErrCodeTooManyRequestsException, aerr.Error())
			case lambda.ErrCodeCodeStorageExceededException:
				fmt.Println(lambda.ErrCodeCodeStorageExceededException, aerr.Error())
			case lambda.ErrCodePreconditionFailedException:
				fmt.Println(lambda.ErrCodePreconditionFailedException, aerr.Error())
			default:
				fmt.Println(aerr.Error())
			}
		} else {
			// Print the error, cast err to awserr.Error to get the Code and
			// Message from an error.
			fmt.Println(err.Error())
		}
		return
	}
	fmt.Println(name, "\n", result)
	wg.Done()
}

func createFunction(name string, svc *lambda.Lambda) {
	fmt.Println("create:", name)
	var vpcConfig *lambda.VpcConfig
	if options.VPC {
		vpcConfig = &lambda.VpcConfig{SubnetIds: options.subnets, SecurityGroupIds: options.securityGroups}
	} else {
		vpcConfig = &lambda.VpcConfig{}
	}
	input := &lambda.CreateFunctionInput{
		Code: &lambda.FunctionCode{
			S3Bucket: aws.String(options.LambdaBucket),
			S3Key:    aws.String(fmt.Sprintf("%s.zip", options.LambdaKey)),
		},
		FunctionName: aws.String(name),
		Handler:      aws.String(options.LambdaKey),
		MemorySize:   aws.Int64(options.MemorySize),
		Role:         aws.String(options.Role),
		Runtime:      aws.String("go1.x"),
		Timeout:      aws.Int64(options.Timeout),
		VpcConfig:    vpcConfig,
		Environment: &lambda.Environment{
			Variables: options.envs,
		},
	}

	result, err := svc.CreateFunction(input)
	if err != nil {
		if aerr, ok := err.(awserr.Error); ok {
			switch aerr.Code() {
			case lambda.ErrCodeServiceException:
				fmt.Println(lambda.ErrCodeServiceException, aerr.Error())
			case lambda.ErrCodeInvalidParameterValueException:
				fmt.Println(lambda.ErrCodeInvalidParameterValueException, aerr.Error())
			case lambda.ErrCodeResourceNotFoundException:
				fmt.Println(lambda.ErrCodeResourceNotFoundException, aerr.Error())
			case lambda.ErrCodeResourceConflictException:
				fmt.Println(lambda.ErrCodeResourceConflictException, aerr.Error())
			case lambda.ErrCodeTooManyRequestsException:
				fmt.Println(lambda.ErrCodeTooManyRequestsException, aerr.Error())
			case lambda.ErrCodeCodeStorageExceededException:
				fmt.Println(lambda.ErrCodeCodeStorageExceededException, aerr.Error())
			default:
				fmt.Println(aerr.Error())
			}
		} else {
			// Print the error, cast err to awserr.Error to get the Code and
			// Message from an error.
			fmt.Println(err.Error())
		}
		return
	}

	fmt.Println(name, '\n', result)
	//wg.Done()
}

//func upload(sess *session.Session) {
//	// Create an uploader with the session and default options
//	uploader := s3manager.NewUploader(sess)
//
//	f, err := os.Open(fileName)
//	if err != nil {
//		fmt.Println("failed to open file", fileName, err)
//	}
//
//	// Upload the file to S3.
//	result, err := uploader.Upload(&s3manager.UploadInput{
//		Bucket: aws.String(BUCKET),
//		Key:    aws.String(KEY),
//		Body:   f,
//	})
//	if err != nil {
//		fmt.Println("failed to upload file", err)
//	}
//	fmt.Println("file uploaded to", result.Location)
//}

func main() {
	flags, err := config.ValidateOptions(options)
	if err == config.ErrPrintUsage {
		flags.PrintDefaults()
		os.Exit(0)
	} else if err != nil {
		log.Fatal(err)
	}
	// normalize options
	subnets := strings.Split(options.Subnets, ",")
	options.subnets = make([]*string, len(subnets))
	for i := range subnets {
		options.subnets[i] = aws.String(subnets[i])
	}
	securityGroups := strings.Split(options.SecurityGroups, ",")
	options.securityGroups = make([]*string, len(securityGroups))
	for i := range securityGroups {
		options.securityGroups[i] = aws.String(securityGroups[i])
	}
	options.envs = make(map[string]*string)
	if options.COSBucket != "" {
		options.envs[ENV_COS_BUCKET] = aws.String(options.COSBucket)
	}
	if options.DataBucket != "" {
		options.envs[ENV_DATA_BUCKET] = aws.String(options.DataBucket)
	}

	// get group count
	group := int64(math.Ceil(float64(options.UpdateTo-options.UpdateFrom) / float64(options.Batch)))
	//fmt.Println("group", group)

	sess := session.Must(session.NewSessionWithOptions(session.Options{
		SharedConfigState: session.SharedConfigEnable,
	}))

	svc := lambda.New(sess, &aws.Config{Region: aws.String(options.Region)})

	if options.Create {
		for i := options.UpdateFrom; i < options.UpdateTo; i++ {
			createFunction(fmt.Sprintf("%s%d", options.Prefix, i), svc)
		}
	}

	if options.UpdateCode {
		for j := int64(0); j < group; j++ {
			fmt.Println(j)
			var wg sync.WaitGroup
			//for i := j*(*batch) + *from; i < (j+1)*(*batch); i++ {
			for i := int64(0); i < options.Batch && j*(options.Batch)+options.UpdateFrom+i < options.UpdateTo; i++ {
				wg.Add(1)
				go updateCode(fmt.Sprintf("%s%d", options.Prefix, j*(options.Batch)+options.UpdateFrom+i), svc, &wg)
			}
			wg.Wait()
			time.Sleep(1 * time.Second)
		}
	}

	if options.UpdateConfig {
		for j := int64(0); j < group; j++ {
			fmt.Println(j)
			var wg sync.WaitGroup
			for i := int64(0); i < options.Batch && j*(options.Batch)+options.UpdateFrom+i < options.UpdateTo; i++ {
				wg.Add(1)
				go updateConfig(fmt.Sprintf("%s%d", options.Prefix, j*(options.Batch)+options.UpdateFrom+i), svc, &wg)
			}
			wg.Wait()
			time.Sleep(1 * time.Second)
		}
	}
}<|MERGE_RESOLUTION|>--- conflicted
+++ resolved
@@ -17,16 +17,8 @@
 )
 
 const (
-<<<<<<< HEAD
-
-	// ARN of your AWS role, which has the proper policy (AWSLambdaFullAccess is recommended, see README.md for details).
-	ROLE = "arn:aws:iam::205616672683:role/jzhang33"
-	// AWS region, change it if necessary.
-	REGION = "us-east-1"
-=======
 	ENV_COS_BUCKET  string = "S3_BACKUP_BUCKET"
 	ENV_DATA_BUCKET string = "S3_COLLECTOR_BUCKET"
->>>>>>> 38683034
 )
 
 type Options struct {
@@ -63,27 +55,6 @@
 }
 
 var (
-<<<<<<< HEAD
-	code    = flag.Bool("code", false, "update function code")
-	config  = flag.Bool("config", false, "update function config")
-	create  = flag.Bool("create", false, "create function")
-	timeout = flag.Int64("timeout", 60, "function timeout")
-	prefix  = flag.String("prefix", "CacheNode", "function name prefix")
-	vpc     = flag.Bool("vpc", false, "vpc config")
-	key     = flag.String("key", "lambda", "key for handler and file name")
-	from    = flag.Int64("from", 0, "the number of lambda deployment involved")
-	to      = flag.Int64("to", 400, "the number of lambda deployment involved")
-	batch   = flag.Int64("batch", 2, "batch Number, no need to modify")
-	mem     = flag.Int64("mem", 1024, "the memory of lambda")
-	bucket  = flag.String("S3", "mason-leap-lab.infinicache", "S3 bucket for lambda code")
-
-	subnet = []*string{
-		aws.String("subnet-0922312408cf8f9ab"),
-		aws.String("subnet-0dae3bda0928da1b9"),
-	}
-	securityGroup = []*string{
-		aws.String("sg-02db9835d66449bb8"),
-=======
 	// Assign default values to options.
 	options = &Options{
 		LambdaKey:  "lambda",
@@ -93,7 +64,6 @@
 		Batch:      5,
 		MemorySize: 1024,
 		Timeout:    600,
->>>>>>> 38683034
 	}
 )
 
