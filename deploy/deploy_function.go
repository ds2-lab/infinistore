package main

import (
	"flag"
	"fmt"
	"math"
	"sync"
	"time"

	"github.com/aws/aws-sdk-go/aws"
	"github.com/aws/aws-sdk-go/aws/awserr"
	"github.com/aws/aws-sdk-go/aws/session"
	"github.com/aws/aws-sdk-go/service/lambda"
)

const (

	// ARN of your AWS role, which has the proper policy (AWSLambdaFullAccess is recommended, see README.md for details).
<<<<<<< HEAD
	ROLE = "arn:aws:iam::022127035044:role/lambda-store"
=======
	ROLE = "arn:aws:iam::037862857942:role/Proxy1"
>>>>>>> 2301c399
	// AWS region, change it if necessary.
	REGION = "us-east-1"
)

var (
	code    = flag.Bool("code", false, "update function code")
	config  = flag.Bool("config", false, "update function config")
	create  = flag.Bool("create", false, "create function")
	timeout = flag.Int64("timeout", 60, "function timeout")
	prefix  = flag.String("prefix", "CacheNode", "function name prefix")
	vpc     = flag.Bool("vpc", false, "vpc config")
	key     = flag.String("key", "lambda", "key for handler and file name")
	from    = flag.Int64("from", 0, "the number of lambda deployment involved")
	to      = flag.Int64("to", 400, "the number of lambda deployment involved")
<<<<<<< HEAD
	batch   = flag.Int64("batch", 2, "batch Number, no need to modify")
	mem     = flag.Int64("mem", 1024, "the memory of lambda")
	bucket  = flag.String("S3", "mason-leap-lab.infinicache", "S3 bucket for lambda code")

	subnet = []*string{
		aws.String("subnet-0fd0db0832568af17"),
		aws.String("subnet-043f6284f2bdcc8c5"),
	}
	securityGroup = []*string{
		aws.String("sg-079f6cc4e658209c3"),
=======
	batch   = flag.Int64("batch", 5, "batch Number, no need to modify")
	mem     = flag.Int64("mem", 256, "the memory of lambda")
	bucket  = flag.String("S3", "ao.lambda.code", "S3 bucket for lambda code")

	subnet = []*string{
		aws.String("subnet-eeb536c0"),
		//aws.String("subnet-f94739f6"),
		aws.String("subnet-f432faca"),
	}
	securityGroup = []*string{
		aws.String("sg-0281863209f428cb2"), aws.String("sg-d5b37d99"),
>>>>>>> 2301c399
	}
)

func updateConfig(name string, svc *lambda.Lambda, wg *sync.WaitGroup) {
	var vpcConfig *lambda.VpcConfig
	if *vpc {
		vpcConfig = &lambda.VpcConfig{SubnetIds: subnet, SecurityGroupIds: securityGroup}
	} else {
		vpcConfig = &lambda.VpcConfig{}
	}
	input := &lambda.UpdateFunctionConfigurationInput{
		//Description:  aws.String(""),
		FunctionName: aws.String(name),
		Handler:      aws.String(*key),
		MemorySize:   aws.Int64(*mem),
		Role:         aws.String(ROLE),
		Timeout:      aws.Int64(*timeout),
		VpcConfig:    vpcConfig,
		//VpcConfig: &lambda.VpcConfig{SubnetIds: subnet, SecurityGroupIds: securityGroup},
		//VpcConfig: &lambda.VpcConfig{},
	}
	result, err := svc.UpdateFunctionConfiguration(input)
	if err != nil {
		if aerr, ok := err.(awserr.Error); ok {
			switch aerr.Code() {
			case lambda.ErrCodeServiceException:
				fmt.Println(lambda.ErrCodeServiceException, aerr.Error())
			case lambda.ErrCodeResourceNotFoundException:
				fmt.Println(lambda.ErrCodeResourceNotFoundException, aerr.Error())
			case lambda.ErrCodeInvalidParameterValueException:
				fmt.Println(lambda.ErrCodeInvalidParameterValueException, aerr.Error())
			case lambda.ErrCodeTooManyRequestsException:
				fmt.Println(lambda.ErrCodeTooManyRequestsException, aerr.Error())
			case lambda.ErrCodeResourceConflictException:
				fmt.Println(lambda.ErrCodeResourceConflictException, aerr.Error())
			case lambda.ErrCodePreconditionFailedException:
				fmt.Println(lambda.ErrCodePreconditionFailedException, aerr.Error())
			default:
				fmt.Println(aerr.Error())
			}
		} else {
			// Print the error, cast err to awserr.Error to get the Code and
			// Message from an error.
			fmt.Println(err.Error())
		}
		return
	}
	fmt.Println(name, "\n", result)
	wg.Done()
	return
}

func updateCode(name string, svc *lambda.Lambda, wg *sync.WaitGroup) {
	input := &lambda.UpdateFunctionCodeInput{
		FunctionName: aws.String(name),
		S3Bucket:     aws.String(*bucket),
		S3Key:        aws.String(fmt.Sprintf("%s.zip", *key)),
	}
	result, err := svc.UpdateFunctionCode(input)
	if err != nil {
		if aerr, ok := err.(awserr.Error); ok {
			switch aerr.Code() {
			case lambda.ErrCodeServiceException:
				fmt.Println(lambda.ErrCodeServiceException, aerr.Error())
			case lambda.ErrCodeResourceNotFoundException:
				fmt.Println(lambda.ErrCodeResourceNotFoundException, aerr.Error())
			case lambda.ErrCodeInvalidParameterValueException:
				fmt.Println(lambda.ErrCodeInvalidParameterValueException, aerr.Error())
			case lambda.ErrCodeTooManyRequestsException:
				fmt.Println(lambda.ErrCodeTooManyRequestsException, aerr.Error())
			case lambda.ErrCodeCodeStorageExceededException:
				fmt.Println(lambda.ErrCodeCodeStorageExceededException, aerr.Error())
			case lambda.ErrCodePreconditionFailedException:
				fmt.Println(lambda.ErrCodePreconditionFailedException, aerr.Error())
			default:
				fmt.Println(aerr.Error())
			}
		} else {
			// Print the error, cast err to awserr.Error to get the Code and
			// Message from an error.
			fmt.Println(err.Error())
		}
		return
	}
	fmt.Println(name, "\n", result)
	wg.Done()
	return
}

func createFunction(name string, svc *lambda.Lambda) {
	fmt.Println("create:", name)
	var vpcConfig *lambda.VpcConfig
	if *vpc {
		vpcConfig = &lambda.VpcConfig{SubnetIds: subnet, SecurityGroupIds: securityGroup}
	} else {
		vpcConfig = &lambda.VpcConfig{}
	}
	input := &lambda.CreateFunctionInput{
		Code: &lambda.FunctionCode{
			S3Bucket: aws.String(*bucket),
			S3Key:    aws.String(fmt.Sprintf("%s.zip", *key)),
		},
		FunctionName: aws.String(name),
		Handler:      aws.String(*key),
		MemorySize:   aws.Int64(*mem),
		Role:         aws.String(ROLE),
		Runtime:      aws.String("go1.x"),
		Timeout:      aws.Int64(*timeout),
		VpcConfig:    vpcConfig,
	}

	result, err := svc.CreateFunction(input)
	if err != nil {
		if aerr, ok := err.(awserr.Error); ok {
			switch aerr.Code() {
			case lambda.ErrCodeServiceException:
				fmt.Println(lambda.ErrCodeServiceException, aerr.Error())
			case lambda.ErrCodeInvalidParameterValueException:
				fmt.Println(lambda.ErrCodeInvalidParameterValueException, aerr.Error())
			case lambda.ErrCodeResourceNotFoundException:
				fmt.Println(lambda.ErrCodeResourceNotFoundException, aerr.Error())
			case lambda.ErrCodeResourceConflictException:
				fmt.Println(lambda.ErrCodeResourceConflictException, aerr.Error())
			case lambda.ErrCodeTooManyRequestsException:
				fmt.Println(lambda.ErrCodeTooManyRequestsException, aerr.Error())
			case lambda.ErrCodeCodeStorageExceededException:
				fmt.Println(lambda.ErrCodeCodeStorageExceededException, aerr.Error())
			default:
				fmt.Println(aerr.Error())
			}
		} else {
			// Print the error, cast err to awserr.Error to get the Code and
			// Message from an error.
			fmt.Println(err.Error())
		}
		return
	}

	fmt.Println(name, '\n', result)
	//wg.Done()
}

//func upload(sess *session.Session) {
//	// Create an uploader with the session and default options
//	uploader := s3manager.NewUploader(sess)
//
//	f, err := os.Open(fileName)
//	if err != nil {
//		fmt.Println("failed to open file", fileName, err)
//	}
//
//	// Upload the file to S3.
//	result, err := uploader.Upload(&s3manager.UploadInput{
//		Bucket: aws.String(BUCKET),
//		Key:    aws.String(KEY),
//		Body:   f,
//	})
//	if err != nil {
//		fmt.Println("failed to upload file", err)
//	}
//	fmt.Println("file uploaded to", result.Location)
//}

func main() {
	flag.Parse()
	// get group count
	group := int64(math.Ceil(float64(*to-*from) / float64(*batch)))
	//fmt.Println("group", group)
	sess := session.Must(session.NewSessionWithOptions(session.Options{
		SharedConfigState: session.SharedConfigEnable,
	}))
	svc := lambda.New(sess, &aws.Config{Region: aws.String(REGION)})
	if *create {
		for i := *from; i < *to; i++ {
			createFunction(fmt.Sprintf("%s%d", *prefix, i), svc)
		}
	}
	if *code {
		for j := int64(0); j < group; j++ {
			fmt.Println(j)
			var wg sync.WaitGroup
			//for i := j*(*batch) + *from; i < (j+1)*(*batch); i++ {
			for i := int64(0); i < *batch && j*(*batch)+*from+i < *to; i++ {
				wg.Add(1)
				go updateCode(fmt.Sprintf("%s%d", *prefix, j*(*batch)+*from+i), svc, &wg)
			}
			wg.Wait()
			time.Sleep(1 * time.Second)
		}
	}
	if *config {
		for j := int64(0); j < group; j++ {
			fmt.Println(j)
			var wg sync.WaitGroup
			for i := int64(0); i < *batch && j*(*batch)+*from+i < *to; i++ {
				wg.Add(1)
				go updateConfig(fmt.Sprintf("%s%d", *prefix, j*(*batch)+*from+i), svc, &wg)
			}
			wg.Wait()
			time.Sleep(1 * time.Second)
		}
	}
}<|MERGE_RESOLUTION|>--- conflicted
+++ resolved
@@ -16,11 +16,7 @@
 const (
 
 	// ARN of your AWS role, which has the proper policy (AWSLambdaFullAccess is recommended, see README.md for details).
-<<<<<<< HEAD
 	ROLE = "arn:aws:iam::022127035044:role/lambda-store"
-=======
-	ROLE = "arn:aws:iam::037862857942:role/Proxy1"
->>>>>>> 2301c399
 	// AWS region, change it if necessary.
 	REGION = "us-east-1"
 )
@@ -35,7 +31,6 @@
 	key     = flag.String("key", "lambda", "key for handler and file name")
 	from    = flag.Int64("from", 0, "the number of lambda deployment involved")
 	to      = flag.Int64("to", 400, "the number of lambda deployment involved")
-<<<<<<< HEAD
 	batch   = flag.Int64("batch", 2, "batch Number, no need to modify")
 	mem     = flag.Int64("mem", 1024, "the memory of lambda")
 	bucket  = flag.String("S3", "mason-leap-lab.infinicache", "S3 bucket for lambda code")
@@ -46,19 +41,6 @@
 	}
 	securityGroup = []*string{
 		aws.String("sg-079f6cc4e658209c3"),
-=======
-	batch   = flag.Int64("batch", 5, "batch Number, no need to modify")
-	mem     = flag.Int64("mem", 256, "the memory of lambda")
-	bucket  = flag.String("S3", "ao.lambda.code", "S3 bucket for lambda code")
-
-	subnet = []*string{
-		aws.String("subnet-eeb536c0"),
-		//aws.String("subnet-f94739f6"),
-		aws.String("subnet-f432faca"),
-	}
-	securityGroup = []*string{
-		aws.String("sg-0281863209f428cb2"), aws.String("sg-d5b37d99"),
->>>>>>> 2301c399
 	}
 )
 
