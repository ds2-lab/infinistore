package main

import (
	"context"
	"errors"
	"flag"
	"fmt"
	"github.com/aws/aws-lambda-go/lambda"
	"github.com/aws/aws-lambda-go/lambdacontext"
	"github.com/kelindar/binary"
	"github.com/mason-leap-lab/infinicache/common/logger"
	"github.com/mason-leap-lab/infinicache/common/util"
	"github.com/mason-leap-lab/redeo"
	"github.com/mason-leap-lab/redeo/resp"
	//	"github.com/wangaoone/s3gof3r"
	"io"
	"math"
	"math/rand"
	"net"
	"net/url"
	"os"
	"runtime"
	// "runtime/pprof"
	"strconv"
	"strings"
	"sync"
	"time"

	protocol "github.com/mason-leap-lab/infinicache/common/types"
	"github.com/mason-leap-lab/infinicache/lambda/collector"
	lambdaLife "github.com/mason-leap-lab/infinicache/lambda/lifetime"
	"github.com/mason-leap-lab/infinicache/lambda/migrator"
	"github.com/mason-leap-lab/infinicache/lambda/handlers"
	"github.com/mason-leap-lab/infinicache/lambda/storage"
	"github.com/mason-leap-lab/infinicache/lambda/types"
	. "github.com/mason-leap-lab/infinicache/lambda/store"
)

const (
	EXPECTED_GOMAXPROCS = 2
)

var (
	DefaultStatus   = protocol.Status{}

	// Track how long the store has lived, migration is required before timing up.
	lifetime = lambdaLife.New(LIFESPAN)

	// Proxy that links stores as a system
	proxy     string // Passed from proxy dynamically.
	proxyConn net.Conn
	srv       = redeo.NewServer(nil) // Serve requests from proxy

	log       = Log
	mu        sync.RWMutex
	pong      = handlers.NewPongHandler()
)

func init() {
	goroutines := runtime.GOMAXPROCS(0)
	if goroutines < EXPECTED_GOMAXPROCS {
		Log.Debug("Set GOMAXPROCS to %d (original %d)", EXPECTED_GOMAXPROCS, goroutines)
		runtime.GOMAXPROCS(EXPECTED_GOMAXPROCS)
	} else {
		log.Debug("GOMAXPROCS %d", goroutines)
	}

	collector.S3Bucket = S3_COLLECTOR_BUCKET
	collector.Lifetime = lifetime
}

func getAwsReqId(ctx context.Context) string {
	lc, ok := lambdacontext.FromContext(ctx)
	if !ok {
		log.Debug("get lambda context failed %v", ok)
	}
	if lc == nil && DRY_RUN {
		return "dryrun"
	}
	return lc.AwsRequestID
}

func HandleRequest(ctx context.Context, input protocol.InputEvent) (protocol.Status, error) {
	// Just once, persistent feature can not be changed anymore.
	storage.Backups = input.Backups
	Store, _ = Store.Init(input.Id, input.IsPersistencyEnabled())
	Lineage = Store.(*storage.Storage).ConfigS3Lineage(S3_BACKUP_BUCKET, "")
	Persist = util.Ifelse(Lineage == nil, nil, Store.(*storage.Storage)).(types.PersistentStorage)

	// Initialize session.
	lifetime.RebornIfDead() // Reset if necessary. This is essential for debugging, and useful if deployment pool is not large enough.
	session := lambdaLife.GetOrCreateSession()
	session.Sid = input.Sid
	session.Id = getAwsReqId(ctx)
	session.Input = &input
	defer lambdaLife.ClearSession()

	// Setup timeout.
	// Because timeout must be in seconds, we can calibrate the start time by ceil difference to seconds.
	deadline, _ := ctx.Deadline()
	lifeInSeconds := time.Duration(math.Ceil(float64(time.Until(deadline))/float64(time.Second))) * time.Second
	session.Timeout.SetLogger(log)
	session.Timeout.StartWithCalibration(deadline.Add(-lifeInSeconds))
	collector.Session = session

	// Ensure pong will only be issued once on invocation
	pong.Issue(input.Cmd == protocol.CMD_PING)
	// Setup of the session is done.
	session.Setup.Done()

	// Update global parameters
	collector.Prefix = input.Prefix
	log.Level = input.Log
	Store.(*storage.Storage).ConfigLogger(log.Level, log.Color)
	lambdaLife.Immortal = !input.IsReplicaEnabled()

	log.Info("New lambda invocation: %v", input.Cmd)

	// migration triggered lambda
	if input.Cmd == protocol.CMD_MIGRATE && !migrateHandler(&input, session) {
		return DefaultStatus, nil
	}

	// Check connection
	mu.Lock()
	session.Connection = proxyConn
	mu.Unlock()
	// Connect proxy and serve
	if session.Connection == nil {
		if err := connect(&input, session); err != nil {
			return DefaultStatus, err
		}
		// Cross session gorouting
		go serve(session.Connection)
	}

	// Extend timeout for expecting requests except invocation with cmd "warmup".
	if input.Cmd == protocol.CMD_WARMUP {
		session.Timeout.ResetWithExtension(lambdaLife.TICK_ERROR)
	} else {
		session.Timeout.ResetWithExtension(lambdaLife.TICK_ERROR_EXTEND)
	}

	// Start data collector
	go collector.Collect(session)

	var recoverErrs []chan error
	var flags int64
	if Lineage == nil {
		// POND represents the node is ready to serve, no fast recovery required.
		pong.SendToConnection(ctx, session.Connection, 0)
	} else {
		log.Debug("Input meta: %v", input.Status)
		if len(input.Status) == 0 {
			return Lineage.Status().ProtocolStatus(), errors.New("no node status found in the input")
		} else if len(input.Status) == 1 {
			// No backup info
			Lineage.ResetBackup()
		}

		// Preprocess protocol meta and check consistency
		metas := make([]*types.LineageMeta, len(input.Status))
		var err error
		var inconsistency int
		for i := 0; i < len(metas); i++ {
			metas[i], err = types.LineageMetaFromProtocol(&input.Status[i])
			if err != nil {
				return Lineage.Status().ProtocolStatus(), err
			}

			metas[i].Consistent, err = Lineage.IsConsistent(metas[i])
			if err != nil {
				return Lineage.Status().ProtocolStatus(), err
			} else if !metas[i].Consistent {
				if input.IsBackingOnly() && i > 0 {
					// In backing only mode, we will not try to recover main repository.
					// And any data loss will be regarded as signs of reclaimation.
					flags |= protocol.PONG_RECLAIMED
				} else {
					inconsistency++
				}
			}
		}

		// Recover if inconsistent
		if inconsistency == 0 {
			// POND represents the node is ready to serve, no fast recovery required.
			pong.SendToConnection(ctx, session.Connection, flags)
		} else {
			session.Timeout.Busy()
			recoverErrs = make([]chan error, 0, inconsistency)

			// Meta 0 is always the main meta
			if !input.IsBackingOnly() && !metas[0].Consistent {
				fast, chanErr := Lineage.Recover(metas[0])
				// POND represents the node is ready to serve, request fast recovery.
				if fast {
					flags |= protocol.PONG_RECOVERY
				}
				pong.SendToConnection(ctx, session.Connection, flags)
				recoverErrs = append(recoverErrs, chanErr)
			} else {
				pong.SendToConnection(ctx, session.Connection, flags)
			}

			// Recovery backup
			for i := 1; i < len(metas); i++ {
				if !metas[i].Consistent {
					_, chanErr := Lineage.Recover(metas[i])
					recoverErrs = append(recoverErrs, chanErr)
				}
			}
		}

		// Start tracking
		Lineage.TrackLineage()
	}

	// Wait until recovered to avoid timeout on recovery.
	if recoverErrs != nil {
		waitForRecovery(recoverErrs...)
		// Signal proxy the recover procedure is done.
		// Normally the recovery of main repository is longer than backup, so we just wait all is done.
		if flags & protocol.PONG_RECOVERY > 0 {
			recoveredHandler(ctx, session.Connection)
		}
		session.Timeout.DoneBusy()
	}

	// Adaptive timeout control
	meta := wait(session, lifetime).ProtocolStatus()
	log.Debug("Output meta: %v", meta)
	if IsDebug() {
		log.Debug("All go routing cleared(%d)", runtime.NumGoroutine())
	}
	log.Debug("Function returns at %v, interrupted: %v", session.Timeout.Since(), session.Timeout.Interrupted())
	log.Info("served %d, interrupted: %d", session.Timeout.Since(), session.Timeout.Interrupted())
	return meta, nil
}

func connect(input *protocol.InputEvent, session *lambdaLife.Session) error {
	if len(input.Proxy) == 0 {
		if DRY_RUN {
			return nil
		}
		return errors.New("no proxy specified")
	}

	proxy = input.Proxy
	log.Debug("Ready to connect %s, id %d", proxy, Store.Id())

	var connErr error
	session.Connection, connErr = net.Dial("tcp", proxy)
	if connErr != nil {
		log.Error("Failed to connect proxy %s: %v", proxy, connErr)
		return connErr
	}

	mu.Lock()
	proxyConn = session.Connection
	mu.Unlock()
	log.Info("Connection to %v established (%v)", proxyConn.RemoteAddr(), session.Timeout.Since())
	return nil
}

func serve(conn net.Conn) {
	if conn == nil {
		return
	}

	// Cross session gorouting
	err := srv.ServeForeignClient(conn)
	if err != nil && err != io.EOF && strings.Index(err.Error(), "use of closed network connection") < 0 {
		log.Info("Connection closed: %v", err)
	} else {
		err = nil
		log.Info("Connection closed.")
	}
	conn.Close()

	// Handle closed connection differently based on whether it is a legacy connection or not.
	session := lambdaLife.GetOrCreateSession()
	mu.Lock()
	defer mu.Unlock()
	if session.Connection == nil {
		// Legacy connection and the connection of current session has not be initialized:
		//   Reset proxyConn and lifetime.
		proxyConn = nil
		lifetime.Reborn()
		return
	} else if session.Connection != conn {
		// Legacy connection and the connection of current session is initialized:
		//   Do nothing.
		return
	} else {
		// The connection of current session is closed.
		proxyConn = nil
		if err != nil {
			// Connection interrupted. do nothing and session will timeout.
		} else if session.Migrator != nil {
			// Signal migrator is ready and start migration.
			session.Migrator.SetReady()
			session.Timeout.EndInterruption()
		} else {
			// We are done.
			lifetime.Rest()
		}
	}
}

func waitForRecovery(chs ...chan error) {
	if len(chs) == 1 {
		for err := range chs[0] {
			log.Warn("Error on recovering: %v", err)
		}
		return
	}

	// For multiple channels
	var wg sync.WaitGroup
	for _, ch := range chs {
		wg.Add(1)
		go func(ch chan error) {
			waitForRecovery(ch)
			wg.Done()
		}(ch)
	}
	wg.Wait()
}

func wait(session *lambdaLife.Session, lifetime *lambdaLife.Lifetime) (status types.LineageStatus) {
	defer session.CleanUp.Wait()

	var commitOpt *types.CommitOption
	if Lineage != nil {
		session.Timeout.Confirm = func(timeout *lambdaLife.Timeout) bool {
			// Commit and wait, error will be logged.
			commitOpt, _ = Lineage.Commit()
			return true
		}
	}

	select {
	case <-session.WaitDone():
		if Lineage != nil {
			log.Error("Seesion aborted faultly when persistence is enabled.")
			status = Lineage.Status()
		}
		return
	case <-session.Timeout.C():
		// There's no turning back.
		session.Timeout.Halt()

		if lifetime.IsTimeUp() && Store.Len() > 0 {
			// Time to migrate
			// Check of number of keys in store is necessary. As soon as there is any value
			// in the store and time up, we should start migration.

			// Initiate migration
			session.Migrator = migrator.NewClient()
			log.Info("Initiate migration.")
			initiator := func() error { return initMigrateHandler(session.Connection) }
			for err := session.Migrator.Initiate(initiator); err != nil; {
				log.Warn("Fail to initiaiate migration: %v", err)
				if err == types.ErrProxyClosing {
					return
				}

				log.Warn("Retry migration")
				err = session.Migrator.Initiate(initiator)
			}
			log.Debug("Migration initiated.")
		} else {
			// Finalize, this is quick usually.
			if Lineage != nil {
				status = Lineage.StopTracker(commitOpt)
			}
			byeHandler(session.Connection)
			session.Done()
			log.Debug("Lambda timeout, return(%v).", session.Timeout.Since())
			return
		}
	}

	// Unlikely to reach here
	log.Error("Wait, where am I?")
	return
}

func recoveredHandler(ctx context.Context, conn net.Conn) error {
	log.Debug("Send recovered notification.")
	rsp := handlers.NewResponse(conn, nil)
	rsp.AppendBulkString(protocol.CMD_RECOVERED)
	if err := rsp.Flush(); err != nil {
		log.Error("Error on RECOVERED flush: %v", err)
		return err
	}
	return nil
}

func migrateHandler(input *protocol.InputEvent, session *lambdaLife.Session) bool {
	if len(session.Input.Addr) == 0 {
		log.Error("No migrator set.")
		return false
	}

	mu.Lock()
	if proxyConn != nil {
		// The connection is not closed on last invocation, reset.
		proxyConn.Close()
		proxyConn = nil
		lifetime.Reborn()
	}
	mu.Unlock()

	// connect to migrator
	session.Migrator = migrator.NewClient()
	if err := session.Migrator.Connect(input.Addr); err != nil {
		log.Error("Failed to connect migrator %s: %v", input.Addr, err)
		return false
	}

	// Send hello
	reader, err := session.Migrator.Send("mhello", nil)
	if err != nil {
		log.Error("Failed to hello source on migrator: %v", err)
		return false
	}

	// Apply store adapter to coordinate migration and normal requests
	adapter := session.Migrator.GetStoreAdapter(Store)
	Store = adapter

	// Reader will be avaiable after connecting and source being replaced
	go func(s *lambdaLife.Session) {
		// In-session gorouting
		s.Timeout.Busy()
		defer s.Timeout.DoneBusy()

		s.Migrator.Migrate(reader, Store)
		s.Migrator = nil
		Store = adapter.Restore()
	}(session)

	return true
}

func initMigrateHandler(conn net.Conn) error {
	rsp := handlers.NewResponse(conn, nil)
	// init backup cmd
	rsp.AppendBulkString("initMigrate")
	return rsp.Flush()
}

func byeHandler(conn net.Conn) error {
	if conn == nil && DRY_RUN {
		log.Info("Bye")
		return nil
	}
	rsp := handlers.NewResponse(conn, nil)
	rsp.AppendBulkString("bye")
	return rsp.Flush()
}

// func remoteGet(bucket string, key string) []byte {
// 	log.Debug("get from remote storage")
// 	k, err := s3gof3r.EnvKeys()
// 	if err != nil {
// 		log.Debug("EnvKeys error: %v", err)
// 	}
//
// 	s3 := s3gof3r.New("", k)
// 	b := s3.Bucket(bucket)
//
// 	reader, _, err := b.GetReader(key, nil)
// 	if err != nil {
// 		log.Debug("GetReader error: %v", err)
// 	}
// 	obj := streamToByte(reader)
// 	return obj
// }
//
// func streamToByte(stream io.Reader) []byte {
// 	buf := new(bytes.Buffer)
// 	_, err := buf.ReadFrom(stream)
// 	if err != nil {
// 		log.Debug("ReadFrom error: %v", err)
// 	}
// 	return buf.Bytes()
// }

func main() {
	// Define handlers
	srv.HandleFunc(protocol.CMD_GET, func(w resp.ResponseWriter, c *resp.Command) {
		pong.Cancel()
		session := lambdaLife.GetSession()
		session.Timeout.Busy()
		session.Requests++
		extension := lambdaLife.TICK_ERROR
		if session.Requests > 1 {
			extension = lambdaLife.TICK
		}
		defer session.Timeout.DoneBusyWithReset(extension)

		t := time.Now()
		log.Debug("In GET handler")

		connId := c.Arg(0).String()
		reqId := c.Arg(1).String()
		key := c.Arg(3).String()

		chunkId, stream, ret := Store.GetStream(key)
		if stream != nil {
			defer stream.Close()
		}
		d1 := time.Since(t)

		if ret.Error() == nil {
			// construct lambda store response
			response := &handlers.Response{
				ResponseWriter: w,
				Conn:           session.Connection,
				Cmd:            c.Name,
				ConnId:         connId,
				ReqId:          reqId,
				ChunkId:        chunkId,
				BodyStream:     stream,
			}
			response.Prepare()

			t2 := time.Now()
			if err := response.Flush(); err != nil {
				log.Error("Error on flush(get key %s): %v", key, err)
				return
			}
			d2 := time.Since(t2)

			dt := time.Since(t)
			log.Debug("Get key:%s, chunk:%s, duration:%v, transmission:%v", key, chunkId, dt, d1)
			collector.AddRequest(types.OP_GET, "200", reqId, chunkId, d1, d2, dt, 0, session.Id)
		} else {
			var respError *handlers.ResponseError
			if ret.Error() == types.ErrNotFound {
				// Not found
				respError = handlers.NewResponseError(404, ret.Error())
			} else {
				respError = handlers.NewResponseError(500, ret.Error())
			}

			log.Warn("Failed to get %s: %v", key, respError)
			rspError := handlers.NewResponse(session.Connection, w)
			rspError.AppendErrorf("Failed to get %s: %v", key, respError)
			if err := rspError.Flush(); err != nil {
				log.Error("Error on flush: %v", err)
			}
			collector.AddRequest(types.OP_GET, respError.Status(), reqId, "-1", 0, 0, time.Since(t), 0, session.Id)
		}
	})

	srv.HandleStreamFunc(protocol.CMD_SET, func(w resp.ResponseWriter, c *resp.CommandStream) {
		pong.Cancel()
		session := lambdaLife.GetSession()
		session.Timeout.Busy()
		session.Requests++
		extension := lambdaLife.TICK_ERROR
		if session.Requests > 1 {
			extension = lambdaLife.TICK
		}

		t := time.Now()
		log.Debug("In SET handler")

		var reqId, chunkId string
		var finalize func(*types.OpRet, bool, ...time.Duration)
		finalize = func(ret *types.OpRet, wait bool, ds ...time.Duration) {
			if ret == nil || !ret.IsDelayed() {
				// Only if error
				collector.AddRequest(types.OP_SET, "500", reqId, chunkId, 0, 0, time.Since(t), 0, session.Id)
			} else if wait {
				ret.Wait()
				collector.AddRequest(types.OP_SET, "200", reqId, chunkId, ds[0], ds[1], ds[2], time.Since(t), session.Id)
			} else {
				go finalize(ret, true, ds...)
				return
			}
			session.Timeout.DoneBusyWithReset(extension)
		}

		rspErr := handlers.NewResponse(session.Connection, w)
		connId, _ := c.NextArg().String()
		reqId, _ = c.NextArg().String()
		chunkId, _ = c.NextArg().String()
		key, _ := c.NextArg().String()
		valReader, err := c.Next()
		if err != nil {
			log.Error("Error on get value reader: %v", err)
			rspErr.AppendErrorf("Error on get value reader: %v", err)
			if err := rspErr.Flush(); err != nil {
				log.Error("Error on flush(error 500): %v", err)
			}
			finalize(nil, false)
			return
		}

		// Streaming set.
		ret := Store.SetStream(key, chunkId, valReader)
		d1 := time.Since(t)
		if ret.Error() != nil {
			log.Error("%v", ret.Error())
			rspErr.AppendErrorf("%v", ret.Error())
			if err := rspErr.Flush(); err != nil {
				log.Error("Error on flush(error 500): %v", err)
				// Ignore
			}
			finalize(ret, false)
			return
		}

		// write Key, clientId, chunkId, body back to proxy
		response := &handlers.Response{
			ResponseWriter: w,
<<<<<<< HEAD
			Cmd:            c.Name,
=======
			Conn:           session.Connection,
			Cmd:            "set",
>>>>>>> d6be5ed7
			ConnId:         connId,
			ReqId:          reqId,
			ChunkId:        chunkId,
		}
		response.Prepare()
		t2 := time.Now()
		if err := response.Flush(); err != nil {
			log.Error("Error on set::flush(set key %s): %v", key, err)
			// Ignore
		}
		d2 := time.Since(t2)

		dt := time.Since(t)
		log.Debug("Set key:%s, chunk: %s, duration:%v, transmission:%v", key, chunkId, dt, d1)
		finalize(ret, false, d1, d2, dt)
	})

	srv.HandleFunc(protocol.CMD_RECOVER, func(w resp.ResponseWriter, c *resp.Command) {
		session := lambdaLife.GetSession()
		session.Timeout.Busy()
		session.Requests++
		extension := lambdaLife.TICK_ERROR
		if session.Requests > 1 {
			extension = lambdaLife.TICK
		}
		var ret *types.OpRet
		defer func() {
			if ret == nil || !ret.IsDelayed() {
				session.Timeout.DoneBusyWithReset(extension)
			} else {
				go func() {
					ret.Wait()
					session.Timeout.DoneBusyWithReset(extension)
				}()
			}
		}()

		t := time.Now()
		log.Debug("In RECOVER handler")

		connId := c.Arg(0).String()
		reqId := c.Arg(1).String()
		chunkId := c.Arg(2).String()
		key := c.Arg(3).String()
		retCmd := c.Arg(4).String()

		if Persist == nil {
			w.AppendErrorf("Recover is not supported")
			if err := w.Flush(); err != nil {
				log.Error("Error on flush(error 500): %v", err)
			}
			return
		}

		// Recover.
		ret = Persist.SetRecovery(key, chunkId)
		if ret.Error() != nil {
			log.Error("%v", ret.Error())
			w.AppendErrorf("%v", ret.Error())
			if err := w.Flush(); err != nil {
				log.Error("Error on flush(error 500): %v", err)
				// Ignore
			}
			return
		}

		// Immediate get, unlikely to error, don't overwrite ret.
		var stream resp.AllReadCloser
		if retCmd == protocol.CMD_GET {
			_, stream, _ = Store.GetStream(key)
			if stream != nil {
				defer stream.Close()
			}
		}
		d1 := time.Since(t)

		// write Key, clientId, chunkId, body back to proxy
		response := &types.Response{
			ResponseWriter: w,
			Cmd:            retCmd,
			ConnId:         connId,
			ReqId:          reqId,
			ChunkId:        chunkId,
			BodyStream:     stream,
		}
		response.Prepare()

		t2 := time.Now()
		if err := response.Flush(); err != nil {
			log.Error("Error on recover::flush(recover key %s): %v", key, err)
			// Ignore
		}
		d2 := time.Since(t2)

		dt := time.Since(t)
		log.Debug("Recover complete, Key:%s, ChunkID: %s", key, chunkId)
		if retCmd == protocol.CMD_GET {
			collector.AddRequest(types.OP_RECOVER, "200", reqId, chunkId, d1, d2, dt, 0, session.Id)
		}
	})

	srv.HandleFunc(protocol.CMD_DEL, func(w resp.ResponseWriter, c *resp.Command) {
		pong.Cancel()
		session := lambdaLife.GetSession()
		session.Timeout.Busy()
		session.Requests++
		extension := lambdaLife.TICK_ERROR
		if session.Requests > 1 {
			extension = lambdaLife.TICK
		}
		var ret *types.OpRet
		defer func() {
			if ret == nil || !ret.IsDelayed() {
				session.Timeout.DoneBusyWithReset(extension)
			} else {
				go func() {
					ret.Wait()
					session.Timeout.DoneBusyWithReset(extension)
				}()
			}
		}()

		//t := time.Now()
		log.Debug("In Del Handler")

		connId := c.Arg(0).String()
		reqId := c.Arg(1).String()
		chunkId := c.Arg(2).String()
		key := c.Arg(3).String()

		ret = Store.Del(key, chunkId)
		if ret.Error() == nil {
			// write Key, clientId, chunkId, body back to proxy
			response := &handlers.Response{
				ResponseWriter: w,
				Conn:           session.Connection,
				Cmd:            "del",
				ConnId:         connId,
				ReqId:          reqId,
				ChunkId:        chunkId,
			}
			response.Prepare()
			if err := response.Flush(); err != nil {
				log.Error("Error on del::flush(set key %s): %v", key, err)
				return
			}
		} else {
			var respError *handlers.ResponseError
			if ret.Error() == types.ErrNotFound {
				// Not found
				respError = handlers.NewResponseError(404, ret.Error())
			} else {
				respError = handlers.NewResponseError(500, ret.Error())
			}

			log.Warn("Failed to del %s: %v", key, respError)
			rspErr := handlers.NewResponse(session.Connection, w)
			rspErr.AppendErrorf("Failed to del %s: %v", key, respError)
			if err := rspErr.Flush(); err != nil {
				log.Error("Error on flush: %v", err)
			}
		}
	})

	srv.HandleFunc(protocol.CMD_DATA, func(w resp.ResponseWriter, c *resp.Command) {
		pong.Cancel()
		session := lambdaLife.GetSession()
		session.Timeout.Halt()
		log.Debug("In DATA handler")

		if session.Migrator != nil {
			session.Migrator.SetError(types.ErrProxyClosing)
			session.Migrator.Close()
			session.Migrator = nil
		}

		// put DATA to s3
		collector.Save()

		rsp := handlers.NewResponse(session.Connection, w)
		rsp.AppendBulkString("data")
		rsp.AppendBulkString("OK")
		if err := rsp.Flush(); err != nil {
			log.Error("Error on data::flush: %v", err)
			return
		}
		log.Debug("data complete")
		session.Connection.Close()
		// No need to close server, it will serve the new connection next time.

		// Reset store
		Store = (*storage.Storage)(nil)
		Lineage = nil
		session.Done()
	})

	srv.HandleFunc(protocol.CMD_PING, func(w resp.ResponseWriter, c *resp.Command) {
		// Drain payload anyway.
		payload := c.Arg(0).Bytes()

		session := lambdaLife.GetSession()
		if session == nil {
			// Possibilities are ping may comes after HandleRequest returned or before session started.
			log.Debug("PING ignored: session ended.")
			return
		} else if !session.Timeout.ResetWithExtension(lambdaLife.TICK_ERROR_EXTEND) && !session.IsMigrating() {
			// Failed to extend timeout, do nothing and prepare to return from lambda.
			log.Debug("PING ignored: timeout extension denied.")
			return
		}

		// Ensure the session is setup.
		session.Setup.Wait()
		if grant := pong.Issue(true); !grant {
			// The only reason for pong response is not being granted is because it conflicts with PONG issued on invocation,
			// which means this PING is a legacy from last invocation.
			log.Debug("PING ignored: request to issue a POND is denied.")
			return
		}

		log.Debug("PING")
		pong.SendTo(handlers.NewResponse(session.Connection, w))

		// Deal with payload
		if len(payload) > 0 {
			session.Timeout.Busy()

			var pmeta protocol.Meta
			if err := binary.Unmarshal(payload, &pmeta); err != nil {
				log.Warn("Error on parse payload of the ping: %v", err)
			} else if Lineage == nil {
				log.Warn("Recovery is requested but lineage is not available.")
			} else {
				// For now, only backup request supported.
				meta, err := types.LineageMetaFromProtocol(&pmeta)
				if err != nil {
					log.Warn("Error on get meta: %v", err)
				}

				consistent, err := Lineage.IsConsistent(meta)
				if err != nil {
					log.Warn("Error on check consistency: %v", err)
				}

				if !consistent {
					_, chanErr := Lineage.Recover(meta)
					go func() {
						waitForRecovery(chanErr)
						session.Timeout.DoneBusy()
					}()
				}
			}
		}
	})

	srv.HandleFunc(protocol.CMD_MIGRATE, func(w resp.ResponseWriter, c *resp.Command) {
		pong.Cancel()
		session := lambdaLife.GetSession()
		session.Timeout.Halt()
		log.Debug("In MIGRATE handler")

		// addr:port
		addr := c.Arg(0).String()
		deployment := c.Arg(1).String()
		newId, _ := c.Arg(2).Int()
		requestFromProxy := false

		if !session.IsMigrating() {
			// Migration initiated by proxy
			requestFromProxy = true
			session.Migrator = migrator.NewClient()
		}

		// dial to migrator
		if err := session.Migrator.Connect(addr); err != nil {
			return
		}

		if err := session.Migrator.TriggerDestination(deployment, &protocol.InputEvent{
			Cmd:    "migrate",
			Id:     uint64(newId),
			Proxy:  proxy,
			Addr:   addr,
			Prefix: collector.Prefix,
			Log:    log.GetLevel(),
		}); err != nil {
			return
		}

		// Now, we serve migration connection
		go func(session *lambdaLife.Session) {
			// In session gorouting
			session.Migrator.WaitForMigration(srv)
			// Migration ends or is interrupted.

			// Should be ready if migration ended.
			if session.Migrator.IsReady() {
				// put data to s3 before migration finish
				collector.Save()

				// This is essential for debugging, and useful if deployment pool is not large enough.
				lifetime.Rest()
				// Keep or not? It is a problem.
				// KEEP: MUST if migration is used for backup
				// DISCARD: SHOULD if to be reused after migration.
				// lifetime.Store = storage.New()

				// Close session
				session.Migrator = nil
				session.Done()
			} else if requestFromProxy {
				session.Migrator = nil
				session.Timeout.Restart(lambdaLife.TICK_ERROR)
			}
		}(session)
	})

	srv.HandleFunc(protocol.CMD_MHELLO, func(w resp.ResponseWriter, c *resp.Command) {
		session := lambdaLife.GetSession()
		if session.Migrator == nil {
			log.Error("Migration is not initiated.")
			return
		}

		// Wait for ready, which means connection to proxy is closed and we are safe to proceed.
		err := <-session.Migrator.Ready()
		if err != nil {
			return
		}

		// Send key list by access time
		w.AppendBulkString("mhello")
		w.AppendBulkString(strconv.Itoa(Store.Len()))

		delList := make([]string, 0, 2*Store.Len())
		getList := delList[Store.Len():Store.Len()]
		for key := range Store.Keys() {
			_, _, ret := Store.Get(key)
			if ret.Error() == types.ErrNotFound {
				delList = append(delList, key)
			} else {
				getList = append(getList, key)
			}
		}

		for _, key := range delList {
			w.AppendBulkString(fmt.Sprintf("%d%s", types.OP_DEL, key))
		}
		for _, key := range getList {
			w.AppendBulkString(fmt.Sprintf("%d%s", types.OP_GET, key))
		}

		if err := w.Flush(); err != nil {
			log.Error("Error on mhello::flush: %v", err)
			return
		}
	})

	if DRY_RUN {
		var printInfo bool
		flag.BoolVar(&printInfo, "h", false, "Help info?")

		flag.BoolVar(&DRY_RUN, "dryrun", false, "Dryrun on local.")

		var input protocol.InputEvent
		input.Sid = "dummysid"
		input.Status = make(protocol.Status, 1)
		// input.Status = append(input.Status, protocol.Meta{
		// 	1, 2, 203, 10, "ce4d34a28b9ad449a4113d37469fc517741e6b244537ed60fa5270381df3f083", 0, 0, 0, "",
		// })
		flag.StringVar(&input.Cmd, "cmd", "warmup", "Command to trigger")
		flag.Uint64Var(&input.Id, "id", 1, "Node id")
		flag.StringVar(&input.Proxy, "proxy", "", "Proxy address:port")
		flag.StringVar(&input.Prefix, "prefix", "log/dryrun", "Experiment data prefix")
		flag.IntVar(&input.Log, "log", logger.LOG_LEVEL_ALL, "Log level")
		flag.Uint64Var(&input.Flags, "flags", 0, "Flags to customize node behavior")
		flag.Uint64Var(&input.Status[0].Term, "term", 1, "Lineage.Term")
		flag.Uint64Var(&input.Status[0].Updates, "updates", 0, "Lineage.Updates")
		flag.Float64Var(&input.Status[0].DiffRank, "diffrank", 0, "Difference rank")
		flag.StringVar(&input.Status[0].Hash, "hash", "", "Lineage.Hash")
		flag.Uint64Var(&input.Status[0].SnapshotTerm, "snapshot", 0, "Snapshot.Term")
		flag.Uint64Var(&input.Status[0].SnapshotUpdates, "snapshotupdates", 0, "Snapshot.Updates")
		flag.Uint64Var(&input.Status[0].SnapshotSize, "snapshotsize", 0, "Snapshot.Size")
		flag.StringVar(&input.Status[len(input.Status)-1].Tip, "tip", "", "Tips in http query format")

		// More args
		timeout := flag.Int("timeout", 900, "Execution timeout")
		numToInsert := flag.Int("insert", 0, "Number of random chunks to be inserted on launch")
		sizeToInsert := flag.Int("cksize", 100000, "Size of random chunks to be inserted on launch")
		concurrency := flag.Int("c", 5, "Concurrency of recovery")
		buckets := flag.Int("b", 1, "Number of buckets used to persist.")
		// var cpuprofile = flag.String("cpuprofile", "", "write cpu profile to `file`")
		// var memprofile = flag.String("memprofile", "", "write memory profile to `file`")

		flag.Parse()

		if printInfo {
			fmt.Fprintf(os.Stderr, "Usage: ./lambda -dryrun [options]\n")
			fmt.Fprintf(os.Stderr, "Available options:\n")
			flag.PrintDefaults()
			os.Exit(0)
		}

		// if *cpuprofile != "" {
		// 	f, err := os.Create(*cpuprofile)
		// 	if err != nil {
		// 		log.Error("could not create CPU profile: ", err)
		// 	}
		// 	defer f.Close() // error handling omitted for example
		// 	if err := pprof.StartCPUProfile(f); err != nil {
		// 		log.Error("could not start CPU profile: ", err)
		// 	}
		// 	defer pprof.StopCPUProfile()
		// }

		input.Status[0].Id = input.Id
		tips, err := url.ParseQuery(input.Status[len(input.Status)-1].Tip)
		if err != nil {
			log.Warn("Invalid tips(%s) in protocol meta: %v", input.Status[len(input.Status)-1].Tip, err)
		}

		if DRY_RUN {
			d := time.Now().Add(time.Duration(*timeout) * time.Second)
			ctx, cancel := context.WithDeadline(context.Background(), d)

			// Even though ctx will be expired, it is good practice to call its
			// cancellation function in any case. Failure to do so may keep the
			// context and its parent alive longer than necessary.
			defer cancel()

			start := time.Now()
			log.Color = true
			log.Verbose = true
			storage.Concurrency = *concurrency
			storage.Buckets = *buckets

			ready := make(chan struct{})
			ctx = context.WithValue(ctx, &handlers.ContextKeyReady, ready)
			go func() {
				lambdacontext.FunctionName = fmt.Sprintf("node%d", input.Id)
				log.Info("Start dummy node: %s", lambdacontext.FunctionName)
				output, err := HandleRequest(ctx, input)
				if err != nil {
					log.Error("Error: %v", err)
				} else {
					log.Info("Output: %v", output)
				}
				cancel()
			}()

			// Simulate data operation
			<-ready
			session := lambdaLife.GetOrCreateSession()
			session.Timeout.ResetWithExtension(lambdaLife.TICK_ERROR_EXTEND)
			session.Timeout.Busy()
			if tips.Get(protocol.TIP_SERVING_KEY) != "" {
				if _, _, ret := Store.Get(tips.Get(protocol.TIP_SERVING_KEY)); ret.Error() != nil {
					log.Error("Error on get %s: %v", tips.Get(protocol.TIP_SERVING_KEY), ret.Error())
				} else {
					log.Trace("Delay to serve requested key %s: %v", tips.Get(protocol.TIP_SERVING_KEY), time.Since(start))
				}
			}
			for i := 0; i < *numToInsert; i++ {
				val := make([]byte, *sizeToInsert)
				rand.Read(val)
				if ret := Store.Set(fmt.Sprintf("obj-%d", int(input.Status[0].DiffRank)+i), "0", val); ret.Error() != nil {
					log.Error("Error on set obj-%d: %v", i, ret.Error())
				}
			}
			session.Timeout.DoneBusyWithReset(lambdaLife.TICK_ERROR)

			<-ctx.Done()
			log.Trace("Bill duration for dryrun: %v", time.Since(start))
			// if *memprofile != "" {
			// 	f, err := os.Create(*memprofile)
			// 	if err != nil {
			// 		log.Error("could not create memory profile: ", err)
			// 	}
			// 	defer f.Close() // error handling omitted for example
			// 	runtime.GC()    // get up-to-date statistics
			// 	if err := pprof.WriteHeapProfile(f); err != nil {
			// 		log.Error("could not write memory profile: ", err)
			// 	}
			// }
			return
		} // else: continue to try lambda.Start
	}

	// log.Debug("Routings on launching: %d", runtime.NumGoroutine())
	lambda.Start(HandleRequest)
}<|MERGE_RESOLUTION|>--- conflicted
+++ resolved
@@ -619,12 +619,8 @@
 		// write Key, clientId, chunkId, body back to proxy
 		response := &handlers.Response{
 			ResponseWriter: w,
-<<<<<<< HEAD
+			Conn:           session.Connection,
 			Cmd:            c.Name,
-=======
-			Conn:           session.Connection,
-			Cmd:            "set",
->>>>>>> d6be5ed7
 			ConnId:         connId,
 			ReqId:          reqId,
 			ChunkId:        chunkId,
@@ -665,6 +661,7 @@
 		t := time.Now()
 		log.Debug("In RECOVER handler")
 
+		rspErr := handlers.NewResponse(session.Connection, w)
 		connId := c.Arg(0).String()
 		reqId := c.Arg(1).String()
 		chunkId := c.Arg(2).String()
@@ -672,8 +669,8 @@
 		retCmd := c.Arg(4).String()
 
 		if Persist == nil {
-			w.AppendErrorf("Recover is not supported")
-			if err := w.Flush(); err != nil {
+			rspErr.AppendErrorf("Recover is not supported")
+			if err := rspErr.Flush(); err != nil {
 				log.Error("Error on flush(error 500): %v", err)
 			}
 			return
@@ -683,8 +680,8 @@
 		ret = Persist.SetRecovery(key, chunkId)
 		if ret.Error() != nil {
 			log.Error("%v", ret.Error())
-			w.AppendErrorf("%v", ret.Error())
-			if err := w.Flush(); err != nil {
+			rspErr.AppendErrorf("%v", ret.Error())
+			if err := rspErr.Flush(); err != nil {
 				log.Error("Error on flush(error 500): %v", err)
 				// Ignore
 			}
@@ -702,8 +699,9 @@
 		d1 := time.Since(t)
 
 		// write Key, clientId, chunkId, body back to proxy
-		response := &types.Response{
+		response := &handlers.Response{
 			ResponseWriter: w,
+			Conn:           session.Connection,
 			Cmd:            retCmd,
 			ConnId:         connId,
 			ReqId:          reqId,
