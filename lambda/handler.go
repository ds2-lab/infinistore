--- conflicted
+++ resolved
@@ -98,11 +98,7 @@
 func HandleRequest(ctx context.Context, input protocol.InputEvent) (protocol.Status, error) {
 	// Just once, persistent feature can not be changed anymore.
 	storage.Backups = input.Backups
-<<<<<<< HEAD
-	store, _ = store.Init(input.Id, input.IsPersistentEnabled())    // NOTE: store may get reinitialized if id changes.
-=======
 	store, _ = store.Init(input.Id, input.IsPersistencyEnabled())
->>>>>>> 35242f44
 	lineage = store.(*storage.Storage).ConfigS3Lineage(S3_BACKUP_BUCKET, "")
 	persist = util.Ifelse(lineage == nil, nil, store.(*storage.Storage)).(types.PersistentStorage)
 
