--- conflicted
+++ resolved
@@ -39,12 +39,8 @@
 	ErrInvalidShortcut  = errors.New("invalid shortcut connection")
 	// MaxControlRequestSize = int64(200000) // 200KB, which can be transmitted in 20ms.
 
-<<<<<<< HEAD
-	RetrialDelayStartFrom = 200 * time.Millisecond
-=======
 	DialTimeout           = 20 * time.Millisecond
 	RetrialDelayStartFrom = 100 * time.Millisecond
->>>>>>> c9f582bb
 	RetrialMaxDelay       = 10 * time.Second
 )
 
