package main

import (
	"os"
	"time"
)

const (
	LIFESPAN = 5 * time.Minute
)

var (
<<<<<<< HEAD
	S3_COLLECTOR_BUCKET string = "jzhang33.default"
	S3_BACKUP_BUCKET    string = "jzhang33.infinicache%s"
=======
	// Bucket to store experiment data. No date will be stored if InputEvent.Prefix is not set.
	S3_COLLECTOR_BUCKET string = "mason-leap-lab.datapool"
	// Bucket to store persistent data. Keep "%s" at the end of the bucket name.
	S3_BACKUP_BUCKET string = "infinicache.backup%s"
>>>>>>> 40f9ae79

	DRY_RUN = false
)

func init() {
	// Set required
	S3_COLLECTOR_BUCKET = GetenvIf(os.Getenv("S3_COLLECTOR_BUCKET"), S3_COLLECTOR_BUCKET)

	// Set required
	S3_BACKUP_BUCKET = GetenvIf(os.Getenv("S3_BACKUP_BUCKET"), S3_BACKUP_BUCKET)
}

func GetenvIf(env string, def string) string {
	if len(env) > 0 {
		return env
	} else {
		return def
	}
}<|MERGE_RESOLUTION|>--- conflicted
+++ resolved
@@ -10,15 +10,10 @@
 )
 
 var (
-<<<<<<< HEAD
+	// Bucket to store experiment data. No date will be stored if InputEvent.Prefix is not set.
 	S3_COLLECTOR_BUCKET string = "jzhang33.default"
-	S3_BACKUP_BUCKET    string = "jzhang33.infinicache%s"
-=======
-	// Bucket to store experiment data. No date will be stored if InputEvent.Prefix is not set.
-	S3_COLLECTOR_BUCKET string = "mason-leap-lab.datapool"
 	// Bucket to store persistent data. Keep "%s" at the end of the bucket name.
-	S3_BACKUP_BUCKET string = "infinicache.backup%s"
->>>>>>> 40f9ae79
+	S3_BACKUP_BUCKET string = "jzhang33.infinicache%s"
 
 	DRY_RUN = false
 )
