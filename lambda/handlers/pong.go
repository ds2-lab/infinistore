--- conflicted
+++ resolved
@@ -66,21 +66,12 @@
 		close(ready.(chan struct{}))
 		return nil
 	}
-<<<<<<< HEAD
-	writer := resp.NewResponseWriter(conn)   // One time per connection, so be it.
+	writer := NewResponse(conn, nil)   // One time per connection, so be it.
 	return p.sendImpl(writer, flags)
 }
 
-func (p *PongHandler) SendTo(w resp.ResponseWriter) error {
-	return p.sendImpl(w, 0)
-=======
-	writer := NewResponse(conn, nil)   // One time per connection, so be it.
-	return p.sendImpl(writer, recover)
-}
-
 func (p *PongHandler) SendTo(rsp *Response) error {
-	return p.sendImpl(rsp, false)
->>>>>>> d6be5ed7
+	return p.sendImpl(rsp, 0)
 }
 
 func (p *PongHandler) Cancel() {
@@ -99,15 +90,11 @@
 	p.mu.Unlock()
 }
 
-<<<<<<< HEAD
-func (p *PongHandler) sendImpl(w resp.ResponseWriter, flags int64) error {
-=======
 func (p *PongHandler) IsCancelled() bool {
 	return p.canceled
 }
 
-func (p *PongHandler) sendImpl(rsp *Response, recover bool) error {
->>>>>>> d6be5ed7
+func (p *PongHandler) sendImpl(rsp *Response, flags int64) error {
 	p.mu.Lock()
 	defer p.mu.Unlock()
 
@@ -119,25 +106,9 @@
 		return nil
 	}
 
-<<<<<<< HEAD
 	pongLog(flags)
 
-	w.AppendBulkString("pong")
-	w.AppendInt(int64(Store.Id()))
-	w.AppendBulkString(lambdaLife.GetSession().Sid)
-	w.AppendInt(flags)
-	if err := w.Flush(); err != nil {
-		log.Error("Error on PONG flush: %v", err)
-=======
-	log.Debug("POND")
-
-	flags := int64(0)
-	if recover {
-		flags += 0x01
-	}
-
 	if err := p.pong(rsp, flags); err != nil {
->>>>>>> d6be5ed7
 		return err
 	}
 
@@ -166,11 +137,7 @@
 			case <-p.timeout.C:
 				// Timeout. retry
 				log.Warn("retry PONG")
-<<<<<<< HEAD
-				p.sendImpl(w, flags)
-=======
-				p.sendImpl(rsp, recover)
->>>>>>> d6be5ed7
+				p.sendImpl(rsp, flags)
 			case <-p.done:
 				return
 			}
@@ -180,7 +147,6 @@
 	return nil
 }
 
-<<<<<<< HEAD
 func pongLog(flags int64) {
 	var claim string
 	if flags > 0 {
@@ -192,7 +158,8 @@
 		}
 	}
 	log.Debug("POND%s", claim)
-=======
+}
+
 func (p *PongHandler) sendPong(rsp *Response, flags int64) (err error) {
 	rsp.AppendBulkString("pong")
 	rsp.AppendInt(int64(Store.Id()))
@@ -202,5 +169,4 @@
 		log.Error("Error on PONG flush: %v", err)
 	}
 	return
->>>>>>> d6be5ed7
 }