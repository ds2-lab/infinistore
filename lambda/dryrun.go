package main

<<<<<<< HEAD
// import (
// 	"context"
// 	"encoding/binary"
// 	"encoding/json"
// 	"flag"
// 	"fmt"
// 	"math/rand"
// 	"net/url"
// 	"os"
// 	"sync"
// 	"time"

// 	"github.com/aws/aws-lambda-go/lambdacontext"
// 	"github.com/hidez8891/shm"
// 	"github.com/mason-leap-lab/infinicache/common/logger"
// 	"github.com/mason-leap-lab/infinicache/common/net"
// 	protocol "github.com/mason-leap-lab/infinicache/common/types"
// 	"github.com/mason-leap-lab/infinicache/lambda/invoker"
// 	lambdaLife "github.com/mason-leap-lab/infinicache/lambda/lifetime"
// 	"github.com/mason-leap-lab/infinicache/lambda/storage"
// 	"github.com/mason-leap-lab/infinicache/lambda/store"
// 	"github.com/mason-leap-lab/infinicache/lambda/worker"
// 	"github.com/mason-leap-lab/redeo/resp"
// )

// type option struct {
// 	name            string
// 	timeout         int
// 	memory          int
// 	numToInsert     int
// 	sizeToInsert    int
// 	concurrency     int
// 	buckets         int
// 	statusAsPayload bool
// 	cpuProfile      string
// 	memProfile      string
// }

// func dryrun() int {
// 	var input protocol.InputEvent
// 	opt := validateFlags(&input)
// 	if opt == nil {
// 		return 1
// 	}

// 	// Config Lambda compatible settings.
// 	lambdacontext.FunctionName = opt.name
// 	lambdaLife.MemoryLimitInMB = opt.memory

// 	// // Setup CPU profiling
// 	// if opt.cpuprofile != "" {
// 	// 	f, err := os.Create(opt.cpuprofile)
// 	// 	if err != nil {
// 	// 		log.Error("could not create CPU profile: %v", err)
// 	// 	}
// 	// 	defer f.Close() // error handling omitted for example
// 	// 	if err := pprof.StartCPUProfile(f); err != nil {
// 	// 		log.Error("could not start CPU profile: %v", err)
// 	// 	}
// 	// 	defer pprof.StopCPUProfile()
// 	// }

// 	// Config logger and storage
// 	log.Color = true
// 	log.Verbose = true
// 	storage.Concurrency = opt.concurrency
// 	storage.Buckets = opt.buckets

// 	ready := make(chan struct{})
// 	invokes := make(chan *protocol.InputEvent, 1)
// 	ended := make(chan context.Context, 1)
// 	alldone := sync.WaitGroup{}
// 	exit := make(chan struct{})

// 	if input.Proxy == "" {
// 		// Run tests as dummy proxy
// 		runTests(invokes, &input, ready, ended, &alldone)
// 	} else {
// 		invokes <- &input
// 		go func() {
// 			<-ended
// 			defer close(invokes)

// 			reader, err := shm.Open(opt.name, invoker.ShmSize)
// 			if err != nil {
// 				return
// 			}

// 			reset := make([]byte, 4)
// 			buffer := make([]byte, invoker.ShmSize)
// 			for {
// 				<-time.After(10 * time.Millisecond)
// 				_, err := reader.ReadAt(buffer, 0)
// 				if err != nil {
// 					return
// 				}

// 				read := binary.LittleEndian.Uint32(buffer[:4])
// 				if read == 0 {
// 					// No input available, retry.
// 					continue
// 				} else {
// 					// Reset input length.
// 					copy(buffer, reset)
// 				}

// 				if read+4 > uint32(len(buffer)) {
// 					// Invalid len, retry.
// 					continue
// 				} else if err := json.Unmarshal(buffer[4:4+read], &input); err != nil {
// 					continue
// 				}

// 				if input.Cmd == protocol.CMD_BYE {
// 					return
// 				}
// 				invokes <- &input
// 				<-ended
// 			}
// 		}()
// 	}

// 	// Start function serving
// 	alldone.Add(1)
// 	go func() {
// 		for input := range invokes {
// 			d := time.Now().Add(time.Duration(opt.timeout) * time.Second)
// 			ctx, cancel := context.WithDeadline(context.Background(), d)
// 			start := time.Now()

// 			log.Info("Start dummy node: %s, sid: %s", lambdacontext.FunctionName, input.Sid)
// 			output, err := HandleRequest(ctx, *input)
// 			if err != nil {
// 				log.Error("Error: %v", err)
// 			} else {
// 				log.Info("Output: %v", output)
// 			}

// 			cancel()
// 			log.Trace("Bill duration for dryrun: %v", time.Since(start))

// 			// Signal simulation to proceed.
// 			ended <- ctx
// 		}
// 		alldone.Done()
// 	}()

// 	// Wait()
// 	go func() {
// 		alldone.Wait()
// 		close(exit)
// 	}()

// 	// Simulate data operation on each invocation
// 	for {
// 		select {
// 		case <-ready:
// 			setup(&input, opt)
// 		case <-exit:
// 			// if *memprofile != "" {
// 			// 	f, err := os.Create(*memprofile)
// 			// 	if err != nil {
// 			// 		log.Error("could not create memory profile: ", err)
// 			// 	}
// 			// 	defer f.Close() // error handling omitted for example
// 			// 	runtime.GC()    // get up-to-date statistics
// 			// 	if err := pprof.WriteHeapProfile(f); err != nil {
// 			// 		log.Error("could not write memory profile: ", err)
// 			// 	}
// 			// }
// 			log.Info("Terminated: dummy node %s", lambdacontext.FunctionName)
// 			return 0
// 		}
// 	}
// }

// func validateFlags(input *protocol.InputEvent) *option {
// 	var printInfo bool
// 	flag.BoolVar(&printInfo, "h", false, "Help info?")

// 	flag.BoolVar(&DRY_RUN, "dryrun", false, "Dryrun on local.")

// 	input.Sid = "dummysid"
// 	input.Status = protocol.Status{Metas: make([]protocol.Meta, 1, 3)} // Init with at least one meta
// 	flag.StringVar(&input.Sid, "sid", "", "Session id")
// 	flag.StringVar(&input.Cmd, "cmd", "warmup", "Command to trigger")
// 	flag.Uint64Var(&input.Id, "id", 1, "Node id")
// 	flag.StringVar(&input.Proxy, "proxy", "", "Proxy address:port")
// 	flag.StringVar(&input.Prefix, "prefix", "log/dryrun", "Experiment data prefix")
// 	flag.IntVar(&input.Log, "log", logger.LOG_LEVEL_ALL, "Log level")
// 	flag.Uint64Var(&input.Flags, "flags", 0, "Flags to customize node behavior, see common/types/types.go")
// 	flag.Uint64Var(&input.Status.Metas[0].Term, "term", 1, "Lineage.Term")
// 	flag.Uint64Var(&input.Status.Metas[0].Updates, "updates", 0, "Lineage.Updates")
// 	flag.Float64Var(&input.Status.Metas[0].DiffRank, "diffrank", 0, "Difference rank")
// 	flag.StringVar(&input.Status.Metas[0].Hash, "hash", "", "Lineage.Hash")
// 	flag.Uint64Var(&input.Status.Metas[0].SnapshotTerm, "snapshot", 0, "Snapshot.Term")
// 	flag.Uint64Var(&input.Status.Metas[0].SnapshotUpdates, "snapshotupdates", 0, "Snapshot.Updates")
// 	flag.Uint64Var(&input.Status.Metas[0].SnapshotSize, "snapshotsize", 0, "Snapshot.Size")
// 	flag.StringVar(&input.Status.Metas[len(input.Status.Metas)-1].Tip, "tip", "", "Tips in http query format: bak=1&baks=10")

// 	// More meta
// 	strMetas := flag.String("metas", "", "Extra metas")

// 	// More args
// 	opt := &option{}
// 	flag.StringVar(&opt.name, "name", "", "Function name")
// 	flag.IntVar(&opt.timeout, "timeout", 900, "Execution timeout")
// 	flag.IntVar(&opt.memory, "mem", 3096, "Memory limit in MB")
// 	flag.IntVar(&opt.numToInsert, "insert", 0, "Number of random chunks to be inserted on launch")
// 	flag.IntVar(&opt.sizeToInsert, "cksize", 100000, "Size of random chunks to be inserted on launch")
// 	flag.IntVar(&opt.concurrency, "c", 5, "Concurrency of recovery")
// 	flag.IntVar(&opt.buckets, "b", 1, "Number of buckets used to persist.")
// 	flag.BoolVar(&opt.statusAsPayload, "payload", false, "Status will be passed as payload of ping")
// 	flag.StringVar(&opt.cpuProfile, "cpuprofile", "", "write cpu profile to `file`")
// 	flag.StringVar(&opt.memProfile, "memprofile", "", "write memory profile to `file`")

// 	flag.Parse()

// 	if printInfo {
// 		fmt.Fprintf(os.Stderr, "Usage: ./lambda -dryrun [options]\n")
// 		fmt.Fprintf(os.Stderr, "Example: \n")
// 		fmt.Fprintf(os.Stderr, "\tStart and insert objects with recovery support: ./lambda -dryrun -flags=256 -cksize=1000000 -hash=dummy -insert=100\n")
// 		fmt.Fprintf(os.Stderr, "\tExample output: [{1 2 972 100 hash 2 972 355 }]\n")
// 		fmt.Fprintf(os.Stderr, "\tStart with recovery: ./lambda -dryrun -flags=256 -hash=dummy -term=2 -updates=972 -snapshot=2 -snapshotupdates=972 -snapshotsize=355\n")
// 		fmt.Fprintf(os.Stderr, "\tStart without recovery: ./lambda -dryrun -flags=768\n")
// 		fmt.Fprintf(os.Stderr, "Available options:\n")
// 		flag.PrintDefaults()
// 		return nil
// 	}

// 	if opt.name == "" {
// 		opt.name = fmt.Sprintf("node-%d", input.Id)
// 	}
// 	input.Status.Metas[0].Id = input.Id

// 	var metas []protocol.Meta
// 	json.Unmarshal([]byte(*strMetas), &metas)
// 	if len(metas) > 0 {
// 		input.Status.Metas = append(input.Status.Metas, metas...)
// 	}

// 	var payload *protocol.Meta
// 	if opt.statusAsPayload {
// 		payload = &protocol.Meta{}
// 		*payload = input.Status.Metas[0]
// 		input.Id++
// 		input.Status.Metas[0] = protocol.Meta{
// 			Id:   input.Id,
// 			Term: 1,
// 		}
// 	}
// 	return opt
// }

// func runTests(invokes chan *protocol.InputEvent, input *protocol.InputEvent, ready chan struct{}, ended chan context.Context, alldone *sync.WaitGroup) {
// 	// Create a dummy ctrl connection for driving test.
// 	net.InitShortcut()
// 	shortcutCtrl := net.Shortcut.Prepare("ctrl", 0, 1)
// 	input.ProxyAddr = net.NewQueueAddr(shortcutCtrl.Address)

// 	// writePing := func(writer *resp.RequestWriter, payload []byte) {
// 	// 	writer.WriteMultiBulkSize(2)
// 	// 	writer.WriteBulkString(protocol.CMD_PING)
// 	// 	writer.WriteBulk(payload)
// 	// 	writer.Flush()
// 	// }

// 	readPong := func(reader resp.ResponseReader) {
// 		reader.ReadBulkString()     // pong
// 		reader.ReadInt()            // store id
// 		reader.ReadBulkString()     // session id
// 		flag, _ := reader.ReadInt() // flag
// 		log.Debug("pong flag: %d", flag)
// 	}

// 	// writeTest := func(writer *resp.RequestWriter) {
// 	// 	writer.WriteCmd(protocol.CMD_TEST)
// 	// 	writer.Flush()
// 	// }

// 	// readTest := func(reader resp.ResponseReader) {
// 	// 	reader.ReadBulkString() // test
// 	// }

// 	// consumeDataPongs := func(wait bool, shortcuts ...*protocol.ShortcutConn) {
// 	// 	var wg sync.WaitGroup
// 	// 	for _, shortcut := range shortcuts {
// 	// 		if wait {
// 	// 			wg.Add(1)
// 	// 		}
// 	// 		go func(shortcut *protocol.ShortcutConn) {
// 	// 			client := worker.NewClient(shortcut.Conns[0].Server, false)
// 	// 			readPong(client.Reader)
// 	// 			log.Info("Data PONG received %v", shortcut.Conns[0])
// 	// 			if wait {
// 	// 				wg.Done()
// 	// 			}
// 	// 		}(shortcut)
// 	// 	}
// 	// 	if wait {
// 	// 		wg.Wait()
// 	// 	}
// 	// }

// 	// changeConnection := func(shortcut *protocol.ShortcutConn, nick string, cut bool, permanent ...bool) net.Conn {
// 	// 	old := shortcut.Conns[0]
// 	// 	shortcut.Conns[0] = protocol.NewMockConn(shortcut.Address+nick, 0)
// 	// 	if cut {
// 	// 		if len(permanent) > 0 && permanent[0] {
// 	// 			old.Server.Close()
// 	// 		} else {
// 	// 			old.Close()
// 	// 		}
// 	// 	}
// 	// 	return shortcut.Conns[0].Server
// 	// }

// 	alldone.Add(1)
// 	// Proxy simulator
// 	go func() {
// 		var validated sync.WaitGroup
// 		log.Info("First Invocation")
// 		// First invocation
// 		invokes <- input
// 		validated.Add(1)
// 		time.Sleep(5 * time.Millisecond) // Let lambda run

// 		// if *statusAsPayload {
// 		// 	pl, _ := binary.Marshal(payload)
// 		// 	writePing(ctrlClient.Writer, pl)
// 		// 	readPong(ctrlClient.Reader)
// 		// }

// 		ctrlClient := worker.NewClient(shortcutCtrl.Conns[0].Server, true)
// 		readPong(ctrlClient.Reader)
// 		log.Info("Ctrl PONG received %v", shortcutCtrl.Conns[0])
// 		ready <- struct{}{}

// 		// Dynamic data link test
// 		// // Prepare data connection 1 and consume pong
// 		// shourtcutData := protocol.Shortcut.Prepare("data", 0, 1)
// 		// input.ProxyAddr.(*protocol.QueueAddr).Push(shourtcutData.Address)
// 		// clients := make(chan *worker.Client, 1)

// 		// go func() {
// 		// 	// Zombie link test
// 		// 	changeConnection(shortcutCtrl, "-No2", false) // Prepare a new connection
// 		// 	time.Sleep(40 * time.Millisecond)             // Wait for ack timeout

// 		// 	ctrlClient := worker.NewClient(shortcutCtrl.Conns[0].Server, true)
// 		// 	readPong(ctrlClient.Reader)
// 		// 	log.Info("Ctrl PONG received %v", shortcutCtrl.Conns[0])
// 		// 	ready <- struct{}{}
// 		// 	select {
// 		// 	case clients <- ctrlClient:
// 		// 	default:
// 		// 	}
// 		// 	validated.Done()
// 		// }()

// 		// go func() {
// 		// 	consumeDataPongs(true, shourtcutData)
// 		// 	select {
// 		// 	case clients <- worker.NewClient(shourtcutData.Conns[0].Server, false):
// 		// 		// Prepare data connection 2 and consume pong
// 		// 		shourtcutData2 := protocol.Shortcut.Prepare("data", 1, 1)
// 		// 		input.ProxyAddr.(*protocol.QueueAddr).Push(shourtcutData2.Address)
// 		// 		consumeDataPongs(false, shourtcutData2)
// 		// 	default:
// 		// 	}
// 		// }()
// 		// validated.Wait()
// 		// log.Info("Validated, %d", len(clients))
// 		// client := <-clients

// 		// // Get key (recovery if not load)
// 		// client := ctrlClient
// 		// log.Info("Client from ctrl: %v", client.Ctrl)
// 		// client.Writer.WriteMultiBulkSize(5)
// 		// client.Writer.WriteBulkString(protocol.CMD_GET)
// 		// client.Writer.WriteBulkString("dummy request id")
// 		// client.Writer.WriteBulkString("1")
// 		// client.Writer.WriteBulkString("obj-1-9")
// 		// client.Writer.WriteBulkString("100000")
// 		// client.Writer.Flush()

// 		// // Error response
// 		// if ret, _ := client.Reader.PeekType(); ret == resp.TypeError {
// 		// 	msg, _ := client.Reader.ReadError()
// 		// 	log.Error("error: %v", msg)
// 		// } else {
// 		// 	// Success response
// 		// 	client.Reader.ReadBulkString()            // cmd
// 		// 	client.Reader.ReadBulkString()            // reqid
// 		// 	client.Reader.ReadBulkString()            // chunk id
// 		// 	client.Reader.ReadInt()                   // recovery
// 		// 	data, _ := client.Reader.ReadBulkString() // stream
// 		// 	log.Info("Recovered data of size: %v", len(data))
// 		// 	client.Reader.ReadInt() // TTL

// 		// 	client.Writer.WriteCmd(protocol.CMD_ACK)
// 		// 	client.Writer.Flush()

// 		// 	// Recover after delete test.
// 		// 	// // Delete request
// 		// 	// client.Writer.WriteMultiBulkSize(4)
// 		// 	// client.Writer.WriteBulkString(protocol.CMD_DEL)
// 		// 	// client.Writer.WriteBulkString("dummy request id")
// 		// 	// client.Writer.WriteBulkString("1")
// 		// 	// client.Writer.WriteBulkString("obj-1-9")
// 		// 	// client.Writer.Flush()

// 		// 	// time.Sleep(5 * time.Millisecond) // Let lambda run

// 		// 	// client.Reader.ReadBulkString() // cmd
// 		// 	// client.Reader.ReadBulkString() // reqid
// 		// 	// client.Reader.ReadBulkString() // chunk id
// 		// 	// client.Reader.ReadInt()        // TTL
// 		// 	// client.Writer.WriteCmd(protocol.CMD_ACK)
// 		// 	// client.Writer.Flush()
// 		// 	// log.Info("Deleted")

// 		// 	// // Recover
// 		// 	// client.Writer.WriteMultiBulkSize(6)
// 		// 	// client.Writer.WriteBulkString(protocol.CMD_RECOVER)
// 		// 	// client.Writer.WriteBulkString("dummy request id")
// 		// 	// client.Writer.WriteBulkString("1")
// 		// 	// client.Writer.WriteBulkString("obj-1-9")
// 		// 	// client.Writer.WriteBulkString(protocol.CMD_GET)
// 		// 	// client.Writer.WriteBulkString("100000")
// 		// 	// client.Writer.Flush()

// 		// 	// time.Sleep(5 * time.Millisecond) // Let lambda run

// 		// 	// client.Reader.ReadBulkString()           // cmd
// 		// 	// client.Reader.ReadBulkString()           // reqid
// 		// 	// client.Reader.ReadBulkString()           // chunk id
// 		// 	// client.Reader.ReadInt()                  // recovery
// 		// 	// data, _ = client.Reader.ReadBulkString() // stream
// 		// 	// log.Info("Recovered data of size: %v", len(data))
// 		// 	// client.Reader.ReadInt() // TTL

// 		// 	// client.Writer.WriteCmd(protocol.CMD_ACK)
// 		// 	// client.Writer.Flush()
// 		// }

// 		// <-ended

// 		// // Control link interruption test
// 		//
// 		// interupted := false
// 		// for i := 0; i < 2; i++ {
// 		// 	start := time.Now()
// 		// 	if !interupted {
// 		// 		writePing(ctrlClient.Writer, nil)
// 		// 	}
// 		// 	readPong(ctrlClient.Reader)
// 		// 	log.Info("HeartBeat latency %v", time.Since(start))

// 		// 	start = time.Now()
// 		// 	writeTest(ctrlClient.Writer)
// 		// 	readTest(ctrlClient.Reader)
// 		// 	log.Info("Test latency %v", time.Since(start))

// 		// 	// Simulate network interruption. First one must interrupt.
// 		// 	interupted = i == 0 || rand.Int()%2 == 0
// 		// 	if interupted {
// 		// 		ctrlClient = worker.NewClient(cutConnection(0, false))
// 		// 	}
// 		// }

// 		// // Consume left pongs
// 		// if interupted {
// 		// 	readPong(ctrlClient.Reader)
// 		// }

// 		// // Data link interruption test
// 		// // Simulate network interruption. First one must interrupt.
// 		// dataClient := worker.NewClient(shortcut.Conns[1].Server)
// 		// interupted := true
// 		// for i := 0; i < 2; i++ {
// 		// 	start := time.Now()
// 		// 	writePing(ctrlClient.Writer, nil)
// 		// 	readPong(ctrlClient.Reader)
// 		// 	log.Info("HeartBeat latency %v", time.Since(start))

// 		// 	start = time.Now()
// 		// 	writeTest(dataClient.Writer)
// 		// 	if interupted {
// 		// 		dataClient = worker.NewClient(cutConnection(1, false))
// 		// 		readPong(dataClient.Reader)
// 		// 	}
// 		// 	readTest(dataClient.Reader)
// 		// 	log.Info("Test latency %v", time.Since(start))

// 		// 	interupted = rand.Int()%2 == 0
// 		// }

// 		// // Data link close test
// 		// // Simulate network interruption. First one must interrupt.
// 		// dataClient := worker.NewClient(shortcut.Conns[1].Server)
// 		// interupted := false
// 		// for i := 0; i < 2; i++ {
// 		// 	start := time.Now()
// 		// 	writePing(ctrlClient.Writer, nil)
// 		// 	readPong(ctrlClient.Reader)
// 		// 	log.Info("HeartBeat latency %v", time.Since(start))

// 		// 	start = time.Now()
// 		// 	writeTest(dataClient.Writer)
// 		// 	if interupted {
// 		// 		cutConnection(1, true) // To trigger close event, we may need to change error handling in worker
// 		// 		break
// 		// 	}
// 		// 	readTest(dataClient.Reader)
// 		// 	log.Info("Test latency %v", time.Since(start))

// 		// 	interupted = true
// 		// }

// 		// Get on recovering test
// 		// time.Sleep(time.Second)
// 		// dataClient := worker.NewClient(shortcut.Conns[1].Server)
// 		// dataClient.Writer.WriteMultiBulkSize(4)
// 		// dataClient.Writer.WriteBulkString(protocol.CMD_GET)
// 		// dataClient.Writer.WriteBulkString("dummy request id")
// 		// dataClient.Writer.WriteBulkString("1")
// 		// dataClient.Writer.WriteBulkString("obj-10")
// 		// dataClient.Writer.Flush()

// 		// dataClient.Reader.ReadBulkString() // cmd
// 		// dataClient.Reader.ReadBulkString() // reqid
// 		// dataClient.Reader.ReadBulkString() // chunk id
// 		// dataClient.Reader.ReadBulkString() // stream

// 		// <-ended

// 		// // Second Invocation
// 		// log.Info("Second Invocation")
// 		// input.Cmd = "ping"
// 		// input.Status[0] = protocol.Meta{
// 		// 	1, 3, 1178, 110, "8ecfe3b5ccf81b28fcb008ebec3d38b1507a52a186a920542f602f4a964d7eba", 3, 1178, 358, "",
// 		// }
// 		// invokes <- &input
// 		// // ctrlClient = worker.NewClient(cutConnection(0))
// 		// // cutConnection(1)
// 		// // consumeDataPongs(shortcut.Conns[1:]...)
// 		// readPong(ctrlClient.Reader)
// 		// log.Info("Ctrl PONG received.")
// 		// // // Do nothing
// 		// // // ready <- struct{}{}
// 		// // ctrlClient.Writer.WriteCmd(protocol.CMD_DATA)
// 		// // ctrlClient.Writer.Flush()

// 		// // // Simulate disconnection between request and response.
// 		// // ctrlClient = worker.NewClient(cutConnection(0, false))
// 		// // readPong(ctrlClient.Reader)
// 		// // log.Info("Ctrl PONG received.")

// 		// // // data
// 		// // // OK
// 		// // for line := 2; line > 0; line-- {
// 		// // 	str, _ := ctrlClient.Reader.ReadBulkString()
// 		// // 	fmt.Println(str)
// 		// // }

// 		// // Get on recovering test
// 		// dataClient := worker.NewClient(shortcut.Conns[1].Server)
// 		// dataClient.Writer.WriteMultiBulkSize(4)
// 		// dataClient.Writer.WriteBulkString(protocol.CMD_GET)
// 		// dataClient.Writer.WriteBulkString("dummy request id")
// 		// dataClient.Writer.WriteBulkString("1")
// 		// dataClient.Writer.WriteBulkString("obj-9")
// 		// dataClient.Writer.Flush()

// 		// dataClient.Reader.ReadBulkString() // cmd
// 		// dataClient.Reader.ReadBulkString() // reqid
// 		// dataClient.Reader.ReadBulkString() // chunk id
// 		// dataClient.Reader.ReadBulkString() // stream

// 		// <-ended

// 		// // Backup switching memory leak test
// 		// // 1 Backup
// 		// log.Info("Backup 2")
// 		// input.Cmd = "ping"
// 		// input.Status = protocol.Status{
// 		// 	input.Status[0],
// 		// 	protocol.Meta{
// 		// 		2, 2, 553, 50, "cd04184c7e969140666a1a27dc253538b654b3c05628c307d41f2b3749eb4e21", 2, 553, 263, "bak=0&baks=1",
// 		// 	},
// 		// }
// 		// invokes <- &input

// 		// readPong(ctrlClient.Reader)
// 		// log.Info("Ctrl PONG received.")

// 		// <-ended

// 		// log.Info("Store size: %d", Store.Len())

// 		// log.Info("Backup 3")
// 		// input.Cmd = "ping"
// 		// input.Status = protocol.Status{
// 		// 	input.Status[0],
// 		// 	protocol.Meta{
// 		// 		3, 2, 545, 50, "dcfde038dc254250531da9a38315ddfaa9c42b7b91023fd76a0b68140b386a57", 2, 545, 255, "bak=0&baks=1",
// 		// 	},
// 		// }
// 		// invokes <- &input

// 		// readPong(ctrlClient.Reader)
// 		// log.Info("Ctrl PONG received.")

// 		// <-ended

// 		// log.Info("Store size: %d", Store.Len())

// 		// log.Info("Backup 4")
// 		// input.Cmd = "ping"
// 		// input.Status = protocol.Status{
// 		// 	input.Status[0],
// 		// 	protocol.Meta{
// 		// 		4, 2, 550, 50, "a4b380736d3a37cccbfb7b8512355430915d4809e813c83c6ac427134c846da0", 2, 550, 254, "bak=0&baks=1",
// 		// 	},
// 		// }
// 		// invokes <- &input

// 		// readPong(ctrlClient.Reader)
// 		// log.Info("Ctrl PONG received.")

// 		// <-ended

// 		// log.Info("Store size: %d", Store.Len())

// 		// log.Info("Backup 5")
// 		// input.Cmd = "ping"
// 		// input.Status = protocol.Status{
// 		// 	input.Status[0],
// 		// 	protocol.Meta{
// 		// 		4, 2, 541, 50, "58f0b21ecdb37a048f73a48e333c3f92e006e14808550684a1583c77e628ef86", 2, 541, 253, "bak=0&baks=1",
// 		// 	},
// 		// }
// 		// invokes <- &input

// 		// readPong(ctrlClient.Reader)
// 		// log.Info("Ctrl PONG received.")

// 		// <-ended

// 		// log.Info("Store size: %d", Store.Len())

// 		// log.Info("Backup 6")
// 		// input.Cmd = "ping"
// 		// input.Status = protocol.Status{
// 		// 	input.Status[0],
// 		// 	protocol.Meta{
// 		// 		5, 2, 542, 50, "1ba25926d17c1af95334088abe6e15f066d731d843646bbcff117d9c4be64750", 2, 542, 258, "bak=0&baks=1",
// 		// 	},
// 		// }
// 		// invokes <- &input

// 		// readPong(ctrlClient.Reader)
// 		// log.Info("Ctrl PONG received.")

// 		<-ended

// 		if store.Lineage != nil {
// 			log.Info("Store size: %d", store.Store.Len())
// 			store.Lineage.(*storage.LineageStorage).ClearBackup()
// 			log.Info("Store size after cleanup: %d", store.Store.Len())
// 		}

// 		// End of invocations
// 		close(invokes)

// 		alldone.Done()
// 	}()
// }

// func setup(input *protocol.InputEvent, opt *option) {
// 	session := lambdaLife.GetOrCreateSession()
// 	session.Timeout.ResetWithExtension(lambdaLife.TICK_ERROR_EXTEND, "dryrun")
// 	session.Timeout.Busy("dryrun")

// 	tips, err := url.ParseQuery(input.Status.Metas[len(input.Status.Metas)-1].Tip)
// 	if err != nil {
// 		log.Warn("Invalid tips(%s) in protocol meta: %v", input.Status.Metas[len(input.Status.Metas)-1].Tip, err)
// 	}
// 	if tips.Get(protocol.TIP_SERVING_KEY) != "" {
// 		if _, _, ret := store.Store.Get(tips.Get(protocol.TIP_SERVING_KEY)); ret.Error() != nil {
// 			log.Error("Error on get %s: %v", tips.Get(protocol.TIP_SERVING_KEY), ret.Error())
// 		} else {
// 			log.Trace("Delay to serve requested key %s", tips.Get(protocol.TIP_SERVING_KEY))
// 		}
// 	}
// 	for i := 0; i < opt.numToInsert; i++ {
// 		val := make([]byte, opt.sizeToInsert)
// 		rand.Read(val)
// 		if ret := store.Store.Set(fmt.Sprintf("obj-%d-%d", input.Id, int(input.Status.Metas[0].DiffRank)+i), "0", val); ret.Error() != nil {
// 			log.Error("Error on set obj-%d: %v", i, ret.Error())
// 		}
// 	}
// 	// Let ping request running without session timeout
// 	if opt.statusAsPayload {
// 		time.Sleep(10 * time.Second)
// 	}
// 	session.Timeout.DoneBusyWithReset(lambdaLife.TICK_ERROR, "dryrun")
// }
=======
import (
	"context"
	"encoding/binary"
	"encoding/json"
	"flag"
	"fmt"
	"math/rand"
	"net/url"
	"os"
	"sync"
	"time"

	"github.com/aws/aws-lambda-go/lambdacontext"
	"github.com/hidez8891/shm"
	"github.com/mason-leap-lab/infinicache/common/logger"
	"github.com/mason-leap-lab/infinicache/common/net"
	protocol "github.com/mason-leap-lab/infinicache/common/types"
	"github.com/mason-leap-lab/infinicache/lambda/invoker"
	lambdaLife "github.com/mason-leap-lab/infinicache/lambda/lifetime"
	"github.com/mason-leap-lab/infinicache/lambda/storage"
	"github.com/mason-leap-lab/infinicache/lambda/store"
	"github.com/mason-leap-lab/infinicache/lambda/worker"
	"github.com/mason-leap-lab/redeo/resp"
)

type option struct {
	name            string
	timeout         int
	memory          int
	numToInsert     int
	sizeToInsert    int
	concurrency     int
	buckets         int
	statusAsPayload bool
	cpuProfile      string
	memProfile      string
}

func dryrun() int {
	var input protocol.InputEvent
	opt := validateFlags(&input)
	if opt == nil {
		return 1
	}

	// Config Lambda compatible settings.
	lambdacontext.FunctionName = opt.name
	lambdaLife.MemoryLimitInMB = opt.memory

	// // Setup CPU profiling
	// if opt.cpuprofile != "" {
	// 	f, err := os.Create(opt.cpuprofile)
	// 	if err != nil {
	// 		log.Error("could not create CPU profile: %v", err)
	// 	}
	// 	defer f.Close() // error handling omitted for example
	// 	if err := pprof.StartCPUProfile(f); err != nil {
	// 		log.Error("could not start CPU profile: %v", err)
	// 	}
	// 	defer pprof.StopCPUProfile()
	// }

	// Config logger and storage
	log.Color = true
	log.Verbose = true
	storage.Concurrency = opt.concurrency
	storage.Buckets = opt.buckets

	ready := make(chan struct{})
	invokes := make(chan *protocol.InputEvent, 1)
	ended := make(chan context.Context, 1)
	alldone := sync.WaitGroup{}
	exit := make(chan struct{})

	if input.Proxy == "" {
		// Run tests as dummy proxy
		runTests(invokes, &input, ready, ended, &alldone)
	} else {
		invokes <- &input
		go func() {
			<-ended
			defer close(invokes)

			ctrl, err := shm.Open(opt.name, invoker.ShmSize)
			if err != nil {
				return
			}

			reset := make([]byte, 4)
			buffer := make([]byte, invoker.ShmSize)
			for {
				<-time.After(10 * time.Millisecond)
				_, err := ctrl.ReadAt(buffer, 0)
				if err != nil {
					return
				}
				// Clear what has been read.
				ctrl.WriteAt(reset, 0)

				read := binary.LittleEndian.Uint32(buffer[:4])
				if read == 0 {
					// No input available, retry.
					continue
				}

				if read+4 > uint32(len(buffer)) {
					// Invalid len, retry.
					continue
				} else if err := json.Unmarshal(buffer[4:4+read], &input); err != nil {
					continue
				}

				if input.Cmd == protocol.CMD_BYE {
					return
				}
				invokes <- &input
				<-ended
			}
		}()
	}

	// Start function serving
	alldone.Add(1)
	go func() {
		for input := range invokes {
			d := time.Now().Add(time.Duration(opt.timeout) * time.Second)
			ctx, cancel := context.WithDeadline(context.Background(), d)
			start := time.Now()

			log.Info("Start dummy node: %s, sid: %s", lambdacontext.FunctionName, input.Sid)
			output, err := HandleRequest(ctx, *input)
			if err != nil {
				log.Error("Error: %v", err)
			} else {
				log.Info("Output: %v", output)
			}

			cancel()
			log.Trace("Bill duration for dryrun: %v", time.Since(start))

			// Signal simulation to proceed.
			ended <- ctx
		}
		alldone.Done()
	}()

	// Wait()
	go func() {
		alldone.Wait()
		close(exit)
	}()

	// Simulate data operation on each invocation
	for {
		select {
		case <-ready:
			setup(&input, opt)
		case <-exit:
			// if *memprofile != "" {
			// 	f, err := os.Create(*memprofile)
			// 	if err != nil {
			// 		log.Error("could not create memory profile: ", err)
			// 	}
			// 	defer f.Close() // error handling omitted for example
			// 	runtime.GC()    // get up-to-date statistics
			// 	if err := pprof.WriteHeapProfile(f); err != nil {
			// 		log.Error("could not write memory profile: ", err)
			// 	}
			// }
			log.Info("Terminated: dummy node %s", lambdacontext.FunctionName)
			return 0
		}
	}
}

func validateFlags(input *protocol.InputEvent) *option {
	var printInfo bool
	flag.BoolVar(&printInfo, "h", false, "Help info?")

	flag.BoolVar(&DRY_RUN, "dryrun", false, "Dryrun on local.")

	input.Sid = "dummysid"
	input.Status = protocol.Status{Metas: make([]protocol.Meta, 1, 3)} // Init with at least one meta
	flag.StringVar(&input.Sid, "sid", "", "Session id")
	flag.StringVar(&input.Cmd, "cmd", "warmup", "Command to trigger")
	flag.Uint64Var(&input.Id, "id", 1, "Node id")
	flag.StringVar(&input.Proxy, "proxy", "", "Proxy address:port")
	flag.StringVar(&input.Prefix, "prefix", "log/dryrun", "Experiment data prefix")
	flag.IntVar(&input.Log, "log", logger.LOG_LEVEL_ALL, "Log level")
	flag.Uint64Var(&input.Flags, "flags", 0, "Flags to customize node behavior, see common/types/types.go")
	flag.Uint64Var(&input.Status.Metas[0].Term, "term", 1, "Lineage.Term")
	flag.Uint64Var(&input.Status.Metas[0].Updates, "updates", 0, "Lineage.Updates")
	flag.Float64Var(&input.Status.Metas[0].DiffRank, "diffrank", 0, "Difference rank")
	flag.StringVar(&input.Status.Metas[0].Hash, "hash", "", "Lineage.Hash")
	flag.Uint64Var(&input.Status.Metas[0].SnapshotTerm, "snapshot", 0, "Snapshot.Term")
	flag.Uint64Var(&input.Status.Metas[0].SnapshotUpdates, "snapshotupdates", 0, "Snapshot.Updates")
	flag.Uint64Var(&input.Status.Metas[0].SnapshotSize, "snapshotsize", 0, "Snapshot.Size")
	flag.StringVar(&input.Status.Metas[len(input.Status.Metas)-1].Tip, "tip", "", "Tips in http query format: bak=1&baks=10")

	// More meta
	strMetas := flag.String("metas", "", "Extra metas")

	// More args
	opt := &option{}
	flag.StringVar(&opt.name, "name", "", "Function name")
	flag.IntVar(&opt.timeout, "timeout", 900, "Execution timeout")
	flag.IntVar(&opt.memory, "mem", 3096, "Memory limit in MB")
	flag.IntVar(&opt.numToInsert, "insert", 0, "Number of random chunks to be inserted on launch")
	flag.IntVar(&opt.sizeToInsert, "cksize", 100000, "Size of random chunks to be inserted on launch")
	flag.IntVar(&opt.concurrency, "c", 5, "Concurrency of recovery")
	flag.IntVar(&opt.buckets, "b", 1, "Number of buckets used to persist.")
	flag.BoolVar(&opt.statusAsPayload, "payload", false, "Status will be passed as payload of ping")
	flag.StringVar(&opt.cpuProfile, "cpuprofile", "", "write cpu profile to `file`")
	flag.StringVar(&opt.memProfile, "memprofile", "", "write memory profile to `file`")

	flag.Parse()

	if printInfo {
		fmt.Fprintf(os.Stderr, "Usage: ./lambda -dryrun [options]\n")
		fmt.Fprintf(os.Stderr, "Example: \n")
		fmt.Fprintf(os.Stderr, "\tStart and insert objects with recovery support: ./lambda -dryrun -flags=256 -cksize=1000000 -hash=dummy -insert=100\n")
		fmt.Fprintf(os.Stderr, "\tExample output: [{1 2 972 100 hash 2 972 355 }]\n")
		fmt.Fprintf(os.Stderr, "\tStart with recovery: ./lambda -dryrun -flags=256 -hash=dummy -term=2 -updates=972 -snapshot=2 -snapshotupdates=972 -snapshotsize=355\n")
		fmt.Fprintf(os.Stderr, "\tStart without recovery: ./lambda -dryrun -flags=768\n")
		fmt.Fprintf(os.Stderr, "Available options:\n")
		flag.PrintDefaults()
		return nil
	}

	if opt.name == "" {
		opt.name = fmt.Sprintf("node-%d", input.Id)
	}
	input.Status.Metas[0].Id = input.Id

	var metas []protocol.Meta
	json.Unmarshal([]byte(*strMetas), &metas)
	if len(metas) > 0 {
		input.Status.Metas = append(input.Status.Metas, metas...)
	}

	var payload *protocol.Meta
	if opt.statusAsPayload {
		payload = &protocol.Meta{}
		*payload = input.Status.Metas[0]
		input.Id++
		input.Status.Metas[0] = protocol.Meta{
			Id:   input.Id,
			Term: 1,
		}
	}
	return opt
}

func runTests(invokes chan *protocol.InputEvent, input *protocol.InputEvent, ready chan struct{}, ended chan context.Context, alldone *sync.WaitGroup) {
	// Create a dummy ctrl connection for driving test.
	net.InitShortcut()
	shortcutCtrl := net.Shortcut.Prepare("ctrl", 0, 1)
	input.ProxyAddr = net.NewQueueAddr(shortcutCtrl.Address)

	// writePing := func(writer *resp.RequestWriter, payload []byte) {
	// 	writer.WriteMultiBulkSize(2)
	// 	writer.WriteBulkString(protocol.CMD_PING)
	// 	writer.WriteBulk(payload)
	// 	writer.Flush()
	// }

	readPong := func(reader resp.ResponseReader) {
		reader.ReadBulkString()     // pong
		reader.ReadInt()            // store id
		reader.ReadBulkString()     // session id
		flag, _ := reader.ReadInt() // flag
		log.Debug("pong flag: %d", flag)
	}

	// writeTest := func(writer *resp.RequestWriter) {
	// 	writer.WriteCmd(protocol.CMD_TEST)
	// 	writer.Flush()
	// }

	// readTest := func(reader resp.ResponseReader) {
	// 	reader.ReadBulkString() // test
	// }

	// consumeDataPongs := func(wait bool, shortcuts ...*protocol.ShortcutConn) {
	// 	var wg sync.WaitGroup
	// 	for _, shortcut := range shortcuts {
	// 		if wait {
	// 			wg.Add(1)
	// 		}
	// 		go func(shortcut *protocol.ShortcutConn) {
	// 			client := worker.NewClient(shortcut.Conns[0].Server, false)
	// 			readPong(client.Reader)
	// 			log.Info("Data PONG received %v", shortcut.Conns[0])
	// 			if wait {
	// 				wg.Done()
	// 			}
	// 		}(shortcut)
	// 	}
	// 	if wait {
	// 		wg.Wait()
	// 	}
	// }

	// changeConnection := func(shortcut *protocol.ShortcutConn, nick string, cut bool, permanent ...bool) net.Conn {
	// 	old := shortcut.Conns[0]
	// 	shortcut.Conns[0] = protocol.NewMockConn(shortcut.Address+nick, 0)
	// 	if cut {
	// 		if len(permanent) > 0 && permanent[0] {
	// 			old.Server.Close()
	// 		} else {
	// 			old.Close()
	// 		}
	// 	}
	// 	return shortcut.Conns[0].Server
	// }

	alldone.Add(1)
	// Proxy simulator
	go func() {
		var validated sync.WaitGroup
		log.Info("First Invocation")
		// First invocation
		invokes <- input
		validated.Add(1)
		time.Sleep(5 * time.Millisecond) // Let lambda run

		// if *statusAsPayload {
		// 	pl, _ := binary.Marshal(payload)
		// 	writePing(ctrlClient.Writer, pl)
		// 	readPong(ctrlClient.Reader)
		// }

		ctrlClient := worker.NewClient(shortcutCtrl.Conns[0].Server, true)
		readPong(ctrlClient.Reader)
		log.Info("Ctrl PONG received %v", shortcutCtrl.Conns[0])
		ready <- struct{}{}

		// Dynamic data link test
		// // Prepare data connection 1 and consume pong
		// shourtcutData := protocol.Shortcut.Prepare("data", 0, 1)
		// input.ProxyAddr.(*protocol.QueueAddr).Push(shourtcutData.Address)
		// clients := make(chan *worker.Client, 1)

		// go func() {
		// 	// Zombie link test
		// 	changeConnection(shortcutCtrl, "-No2", false) // Prepare a new connection
		// 	time.Sleep(40 * time.Millisecond)             // Wait for ack timeout

		// 	ctrlClient := worker.NewClient(shortcutCtrl.Conns[0].Server, true)
		// 	readPong(ctrlClient.Reader)
		// 	log.Info("Ctrl PONG received %v", shortcutCtrl.Conns[0])
		// 	ready <- struct{}{}
		// 	select {
		// 	case clients <- ctrlClient:
		// 	default:
		// 	}
		// 	validated.Done()
		// }()

		// go func() {
		// 	consumeDataPongs(true, shourtcutData)
		// 	select {
		// 	case clients <- worker.NewClient(shourtcutData.Conns[0].Server, false):
		// 		// Prepare data connection 2 and consume pong
		// 		shourtcutData2 := protocol.Shortcut.Prepare("data", 1, 1)
		// 		input.ProxyAddr.(*protocol.QueueAddr).Push(shourtcutData2.Address)
		// 		consumeDataPongs(false, shourtcutData2)
		// 	default:
		// 	}
		// }()
		// validated.Wait()
		// log.Info("Validated, %d", len(clients))
		// client := <-clients

		// // Get key (recovery if not load)
		// client := ctrlClient
		// log.Info("Client from ctrl: %v", client.Ctrl)
		// client.Writer.WriteMultiBulkSize(5)
		// client.Writer.WriteBulkString(protocol.CMD_GET)
		// client.Writer.WriteBulkString("dummy request id")
		// client.Writer.WriteBulkString("1")
		// client.Writer.WriteBulkString("obj-1-9")
		// client.Writer.WriteBulkString("100000")
		// client.Writer.Flush()

		// // Error response
		// if ret, _ := client.Reader.PeekType(); ret == resp.TypeError {
		// 	msg, _ := client.Reader.ReadError()
		// 	log.Error("error: %v", msg)
		// } else {
		// 	// Success response
		// 	client.Reader.ReadBulkString()            // cmd
		// 	client.Reader.ReadBulkString()            // reqid
		// 	client.Reader.ReadBulkString()            // chunk id
		// 	client.Reader.ReadInt()                   // recovery
		// 	data, _ := client.Reader.ReadBulkString() // stream
		// 	log.Info("Recovered data of size: %v", len(data))
		// 	client.Reader.ReadInt() // TTL

		// 	client.Writer.WriteCmd(protocol.CMD_ACK)
		// 	client.Writer.Flush()

		// 	// Recover after delete test.
		// 	// // Delete request
		// 	// client.Writer.WriteMultiBulkSize(4)
		// 	// client.Writer.WriteBulkString(protocol.CMD_DEL)
		// 	// client.Writer.WriteBulkString("dummy request id")
		// 	// client.Writer.WriteBulkString("1")
		// 	// client.Writer.WriteBulkString("obj-1-9")
		// 	// client.Writer.Flush()

		// 	// time.Sleep(5 * time.Millisecond) // Let lambda run

		// 	// client.Reader.ReadBulkString() // cmd
		// 	// client.Reader.ReadBulkString() // reqid
		// 	// client.Reader.ReadBulkString() // chunk id
		// 	// client.Reader.ReadInt()        // TTL
		// 	// client.Writer.WriteCmd(protocol.CMD_ACK)
		// 	// client.Writer.Flush()
		// 	// log.Info("Deleted")

		// 	// // Recover
		// 	// client.Writer.WriteMultiBulkSize(6)
		// 	// client.Writer.WriteBulkString(protocol.CMD_RECOVER)
		// 	// client.Writer.WriteBulkString("dummy request id")
		// 	// client.Writer.WriteBulkString("1")
		// 	// client.Writer.WriteBulkString("obj-1-9")
		// 	// client.Writer.WriteBulkString(protocol.CMD_GET)
		// 	// client.Writer.WriteBulkString("100000")
		// 	// client.Writer.Flush()

		// 	// time.Sleep(5 * time.Millisecond) // Let lambda run

		// 	// client.Reader.ReadBulkString()           // cmd
		// 	// client.Reader.ReadBulkString()           // reqid
		// 	// client.Reader.ReadBulkString()           // chunk id
		// 	// client.Reader.ReadInt()                  // recovery
		// 	// data, _ = client.Reader.ReadBulkString() // stream
		// 	// log.Info("Recovered data of size: %v", len(data))
		// 	// client.Reader.ReadInt() // TTL

		// 	// client.Writer.WriteCmd(protocol.CMD_ACK)
		// 	// client.Writer.Flush()
		// }

		// <-ended

		// // Control link interruption test
		//
		// interupted := false
		// for i := 0; i < 2; i++ {
		// 	start := time.Now()
		// 	if !interupted {
		// 		writePing(ctrlClient.Writer, nil)
		// 	}
		// 	readPong(ctrlClient.Reader)
		// 	log.Info("HeartBeat latency %v", time.Since(start))

		// 	start = time.Now()
		// 	writeTest(ctrlClient.Writer)
		// 	readTest(ctrlClient.Reader)
		// 	log.Info("Test latency %v", time.Since(start))

		// 	// Simulate network interruption. First one must interrupt.
		// 	interupted = i == 0 || rand.Int()%2 == 0
		// 	if interupted {
		// 		ctrlClient = worker.NewClient(cutConnection(0, false))
		// 	}
		// }

		// // Consume left pongs
		// if interupted {
		// 	readPong(ctrlClient.Reader)
		// }

		// // Data link interruption test
		// // Simulate network interruption. First one must interrupt.
		// dataClient := worker.NewClient(shortcut.Conns[1].Server)
		// interupted := true
		// for i := 0; i < 2; i++ {
		// 	start := time.Now()
		// 	writePing(ctrlClient.Writer, nil)
		// 	readPong(ctrlClient.Reader)
		// 	log.Info("HeartBeat latency %v", time.Since(start))

		// 	start = time.Now()
		// 	writeTest(dataClient.Writer)
		// 	if interupted {
		// 		dataClient = worker.NewClient(cutConnection(1, false))
		// 		readPong(dataClient.Reader)
		// 	}
		// 	readTest(dataClient.Reader)
		// 	log.Info("Test latency %v", time.Since(start))

		// 	interupted = rand.Int()%2 == 0
		// }

		// // Data link close test
		// // Simulate network interruption. First one must interrupt.
		// dataClient := worker.NewClient(shortcut.Conns[1].Server)
		// interupted := false
		// for i := 0; i < 2; i++ {
		// 	start := time.Now()
		// 	writePing(ctrlClient.Writer, nil)
		// 	readPong(ctrlClient.Reader)
		// 	log.Info("HeartBeat latency %v", time.Since(start))

		// 	start = time.Now()
		// 	writeTest(dataClient.Writer)
		// 	if interupted {
		// 		cutConnection(1, true) // To trigger close event, we may need to change error handling in worker
		// 		break
		// 	}
		// 	readTest(dataClient.Reader)
		// 	log.Info("Test latency %v", time.Since(start))

		// 	interupted = true
		// }

		// Get on recovering test
		// time.Sleep(time.Second)
		// dataClient := worker.NewClient(shortcut.Conns[1].Server)
		// dataClient.Writer.WriteMultiBulkSize(4)
		// dataClient.Writer.WriteBulkString(protocol.CMD_GET)
		// dataClient.Writer.WriteBulkString("dummy request id")
		// dataClient.Writer.WriteBulkString("1")
		// dataClient.Writer.WriteBulkString("obj-10")
		// dataClient.Writer.Flush()

		// dataClient.Reader.ReadBulkString() // cmd
		// dataClient.Reader.ReadBulkString() // reqid
		// dataClient.Reader.ReadBulkString() // chunk id
		// dataClient.Reader.ReadBulkString() // stream

		// <-ended

		// // Second Invocation
		// log.Info("Second Invocation")
		// input.Cmd = "ping"
		// input.Status[0] = protocol.Meta{
		// 	1, 3, 1178, 110, "8ecfe3b5ccf81b28fcb008ebec3d38b1507a52a186a920542f602f4a964d7eba", 3, 1178, 358, "",
		// }
		// invokes <- &input
		// // ctrlClient = worker.NewClient(cutConnection(0))
		// // cutConnection(1)
		// // consumeDataPongs(shortcut.Conns[1:]...)
		// readPong(ctrlClient.Reader)
		// log.Info("Ctrl PONG received.")
		// // // Do nothing
		// // // ready <- struct{}{}
		// // ctrlClient.Writer.WriteCmd(protocol.CMD_DATA)
		// // ctrlClient.Writer.Flush()

		// // // Simulate disconnection between request and response.
		// // ctrlClient = worker.NewClient(cutConnection(0, false))
		// // readPong(ctrlClient.Reader)
		// // log.Info("Ctrl PONG received.")

		// // // data
		// // // OK
		// // for line := 2; line > 0; line-- {
		// // 	str, _ := ctrlClient.Reader.ReadBulkString()
		// // 	fmt.Println(str)
		// // }

		// // Get on recovering test
		// dataClient := worker.NewClient(shortcut.Conns[1].Server)
		// dataClient.Writer.WriteMultiBulkSize(4)
		// dataClient.Writer.WriteBulkString(protocol.CMD_GET)
		// dataClient.Writer.WriteBulkString("dummy request id")
		// dataClient.Writer.WriteBulkString("1")
		// dataClient.Writer.WriteBulkString("obj-9")
		// dataClient.Writer.Flush()

		// dataClient.Reader.ReadBulkString() // cmd
		// dataClient.Reader.ReadBulkString() // reqid
		// dataClient.Reader.ReadBulkString() // chunk id
		// dataClient.Reader.ReadBulkString() // stream

		// <-ended

		// // Backup switching memory leak test
		// // 1 Backup
		// log.Info("Backup 2")
		// input.Cmd = "ping"
		// input.Status = protocol.Status{
		// 	input.Status[0],
		// 	protocol.Meta{
		// 		2, 2, 553, 50, "cd04184c7e969140666a1a27dc253538b654b3c05628c307d41f2b3749eb4e21", 2, 553, 263, "bak=0&baks=1",
		// 	},
		// }
		// invokes <- &input

		// readPong(ctrlClient.Reader)
		// log.Info("Ctrl PONG received.")

		// <-ended

		// log.Info("Store size: %d", Store.Len())

		// log.Info("Backup 3")
		// input.Cmd = "ping"
		// input.Status = protocol.Status{
		// 	input.Status[0],
		// 	protocol.Meta{
		// 		3, 2, 545, 50, "dcfde038dc254250531da9a38315ddfaa9c42b7b91023fd76a0b68140b386a57", 2, 545, 255, "bak=0&baks=1",
		// 	},
		// }
		// invokes <- &input

		// readPong(ctrlClient.Reader)
		// log.Info("Ctrl PONG received.")

		// <-ended

		// log.Info("Store size: %d", Store.Len())

		// log.Info("Backup 4")
		// input.Cmd = "ping"
		// input.Status = protocol.Status{
		// 	input.Status[0],
		// 	protocol.Meta{
		// 		4, 2, 550, 50, "a4b380736d3a37cccbfb7b8512355430915d4809e813c83c6ac427134c846da0", 2, 550, 254, "bak=0&baks=1",
		// 	},
		// }
		// invokes <- &input

		// readPong(ctrlClient.Reader)
		// log.Info("Ctrl PONG received.")

		// <-ended

		// log.Info("Store size: %d", Store.Len())

		// log.Info("Backup 5")
		// input.Cmd = "ping"
		// input.Status = protocol.Status{
		// 	input.Status[0],
		// 	protocol.Meta{
		// 		4, 2, 541, 50, "58f0b21ecdb37a048f73a48e333c3f92e006e14808550684a1583c77e628ef86", 2, 541, 253, "bak=0&baks=1",
		// 	},
		// }
		// invokes <- &input

		// readPong(ctrlClient.Reader)
		// log.Info("Ctrl PONG received.")

		// <-ended

		// log.Info("Store size: %d", Store.Len())

		// log.Info("Backup 6")
		// input.Cmd = "ping"
		// input.Status = protocol.Status{
		// 	input.Status[0],
		// 	protocol.Meta{
		// 		5, 2, 542, 50, "1ba25926d17c1af95334088abe6e15f066d731d843646bbcff117d9c4be64750", 2, 542, 258, "bak=0&baks=1",
		// 	},
		// }
		// invokes <- &input

		// readPong(ctrlClient.Reader)
		// log.Info("Ctrl PONG received.")

		<-ended

		if store.Lineage != nil {
			log.Info("Store size: %d", store.Store.Len())
			store.Lineage.(*storage.LineageStorage).ClearBackup()
			log.Info("Store size after cleanup: %d", store.Store.Len())
		}

		// End of invocations
		close(invokes)

		alldone.Done()
	}()
}

func setup(input *protocol.InputEvent, opt *option) {
	session := lambdaLife.GetOrCreateSession()
	session.Timeout.ResetWithExtension(lambdaLife.TICK_ERROR_EXTEND, "dryrun")
	session.Timeout.Busy("dryrun")

	tips, err := url.ParseQuery(input.Status.Metas[len(input.Status.Metas)-1].Tip)
	if err != nil {
		log.Warn("Invalid tips(%s) in protocol meta: %v", input.Status.Metas[len(input.Status.Metas)-1].Tip, err)
	}
	if tips.Get(protocol.TIP_SERVING_KEY) != "" {
		if _, _, ret := store.Store.Get(tips.Get(protocol.TIP_SERVING_KEY)); ret.Error() != nil {
			log.Error("Error on get %s: %v", tips.Get(protocol.TIP_SERVING_KEY), ret.Error())
		} else {
			log.Trace("Delay to serve requested key %s", tips.Get(protocol.TIP_SERVING_KEY))
		}
	}
	for i := 0; i < opt.numToInsert; i++ {
		val := make([]byte, opt.sizeToInsert)
		rand.Read(val)
		if ret := store.Store.Set(fmt.Sprintf("obj-%d-%d", input.Id, int(input.Status.Metas[0].DiffRank)+i), "0", val); ret.Error() != nil {
			log.Error("Error on set obj-%d: %v", i, ret.Error())
		}
	}
	// Let ping request running without session timeout
	if opt.statusAsPayload {
		time.Sleep(10 * time.Second)
	}
	session.Timeout.DoneBusyWithReset(lambdaLife.TICK_ERROR, "dryrun")
}
>>>>>>> 81051370
<|MERGE_RESOLUTION|>--- conflicted
+++ resolved
@@ -1,6 +1,5 @@
 package main
 
-<<<<<<< HEAD
 // import (
 // 	"context"
 // 	"encoding/binary"
@@ -84,7 +83,7 @@
 // 			<-ended
 // 			defer close(invokes)
 
-// 			reader, err := shm.Open(opt.name, invoker.ShmSize)
+// 			ctrl, err := shm.Open(opt.name, invoker.ShmSize)
 // 			if err != nil {
 // 				return
 // 			}
@@ -93,18 +92,17 @@
 // 			buffer := make([]byte, invoker.ShmSize)
 // 			for {
 // 				<-time.After(10 * time.Millisecond)
-// 				_, err := reader.ReadAt(buffer, 0)
+// 				_, err := ctrl.ReadAt(buffer, 0)
 // 				if err != nil {
 // 					return
 // 				}
+// 				// Clear what has been read.
+// 				ctrl.WriteAt(reset, 0)
 
 // 				read := binary.LittleEndian.Uint32(buffer[:4])
 // 				if read == 0 {
 // 					// No input available, retry.
 // 					continue
-// 				} else {
-// 					// Reset input length.
-// 					copy(buffer, reset)
 // 				}
 
 // 				if read+4 > uint32(len(buffer)) {
@@ -709,714 +707,4 @@
 // 		time.Sleep(10 * time.Second)
 // 	}
 // 	session.Timeout.DoneBusyWithReset(lambdaLife.TICK_ERROR, "dryrun")
-// }
-=======
-import (
-	"context"
-	"encoding/binary"
-	"encoding/json"
-	"flag"
-	"fmt"
-	"math/rand"
-	"net/url"
-	"os"
-	"sync"
-	"time"
-
-	"github.com/aws/aws-lambda-go/lambdacontext"
-	"github.com/hidez8891/shm"
-	"github.com/mason-leap-lab/infinicache/common/logger"
-	"github.com/mason-leap-lab/infinicache/common/net"
-	protocol "github.com/mason-leap-lab/infinicache/common/types"
-	"github.com/mason-leap-lab/infinicache/lambda/invoker"
-	lambdaLife "github.com/mason-leap-lab/infinicache/lambda/lifetime"
-	"github.com/mason-leap-lab/infinicache/lambda/storage"
-	"github.com/mason-leap-lab/infinicache/lambda/store"
-	"github.com/mason-leap-lab/infinicache/lambda/worker"
-	"github.com/mason-leap-lab/redeo/resp"
-)
-
-type option struct {
-	name            string
-	timeout         int
-	memory          int
-	numToInsert     int
-	sizeToInsert    int
-	concurrency     int
-	buckets         int
-	statusAsPayload bool
-	cpuProfile      string
-	memProfile      string
-}
-
-func dryrun() int {
-	var input protocol.InputEvent
-	opt := validateFlags(&input)
-	if opt == nil {
-		return 1
-	}
-
-	// Config Lambda compatible settings.
-	lambdacontext.FunctionName = opt.name
-	lambdaLife.MemoryLimitInMB = opt.memory
-
-	// // Setup CPU profiling
-	// if opt.cpuprofile != "" {
-	// 	f, err := os.Create(opt.cpuprofile)
-	// 	if err != nil {
-	// 		log.Error("could not create CPU profile: %v", err)
-	// 	}
-	// 	defer f.Close() // error handling omitted for example
-	// 	if err := pprof.StartCPUProfile(f); err != nil {
-	// 		log.Error("could not start CPU profile: %v", err)
-	// 	}
-	// 	defer pprof.StopCPUProfile()
-	// }
-
-	// Config logger and storage
-	log.Color = true
-	log.Verbose = true
-	storage.Concurrency = opt.concurrency
-	storage.Buckets = opt.buckets
-
-	ready := make(chan struct{})
-	invokes := make(chan *protocol.InputEvent, 1)
-	ended := make(chan context.Context, 1)
-	alldone := sync.WaitGroup{}
-	exit := make(chan struct{})
-
-	if input.Proxy == "" {
-		// Run tests as dummy proxy
-		runTests(invokes, &input, ready, ended, &alldone)
-	} else {
-		invokes <- &input
-		go func() {
-			<-ended
-			defer close(invokes)
-
-			ctrl, err := shm.Open(opt.name, invoker.ShmSize)
-			if err != nil {
-				return
-			}
-
-			reset := make([]byte, 4)
-			buffer := make([]byte, invoker.ShmSize)
-			for {
-				<-time.After(10 * time.Millisecond)
-				_, err := ctrl.ReadAt(buffer, 0)
-				if err != nil {
-					return
-				}
-				// Clear what has been read.
-				ctrl.WriteAt(reset, 0)
-
-				read := binary.LittleEndian.Uint32(buffer[:4])
-				if read == 0 {
-					// No input available, retry.
-					continue
-				}
-
-				if read+4 > uint32(len(buffer)) {
-					// Invalid len, retry.
-					continue
-				} else if err := json.Unmarshal(buffer[4:4+read], &input); err != nil {
-					continue
-				}
-
-				if input.Cmd == protocol.CMD_BYE {
-					return
-				}
-				invokes <- &input
-				<-ended
-			}
-		}()
-	}
-
-	// Start function serving
-	alldone.Add(1)
-	go func() {
-		for input := range invokes {
-			d := time.Now().Add(time.Duration(opt.timeout) * time.Second)
-			ctx, cancel := context.WithDeadline(context.Background(), d)
-			start := time.Now()
-
-			log.Info("Start dummy node: %s, sid: %s", lambdacontext.FunctionName, input.Sid)
-			output, err := HandleRequest(ctx, *input)
-			if err != nil {
-				log.Error("Error: %v", err)
-			} else {
-				log.Info("Output: %v", output)
-			}
-
-			cancel()
-			log.Trace("Bill duration for dryrun: %v", time.Since(start))
-
-			// Signal simulation to proceed.
-			ended <- ctx
-		}
-		alldone.Done()
-	}()
-
-	// Wait()
-	go func() {
-		alldone.Wait()
-		close(exit)
-	}()
-
-	// Simulate data operation on each invocation
-	for {
-		select {
-		case <-ready:
-			setup(&input, opt)
-		case <-exit:
-			// if *memprofile != "" {
-			// 	f, err := os.Create(*memprofile)
-			// 	if err != nil {
-			// 		log.Error("could not create memory profile: ", err)
-			// 	}
-			// 	defer f.Close() // error handling omitted for example
-			// 	runtime.GC()    // get up-to-date statistics
-			// 	if err := pprof.WriteHeapProfile(f); err != nil {
-			// 		log.Error("could not write memory profile: ", err)
-			// 	}
-			// }
-			log.Info("Terminated: dummy node %s", lambdacontext.FunctionName)
-			return 0
-		}
-	}
-}
-
-func validateFlags(input *protocol.InputEvent) *option {
-	var printInfo bool
-	flag.BoolVar(&printInfo, "h", false, "Help info?")
-
-	flag.BoolVar(&DRY_RUN, "dryrun", false, "Dryrun on local.")
-
-	input.Sid = "dummysid"
-	input.Status = protocol.Status{Metas: make([]protocol.Meta, 1, 3)} // Init with at least one meta
-	flag.StringVar(&input.Sid, "sid", "", "Session id")
-	flag.StringVar(&input.Cmd, "cmd", "warmup", "Command to trigger")
-	flag.Uint64Var(&input.Id, "id", 1, "Node id")
-	flag.StringVar(&input.Proxy, "proxy", "", "Proxy address:port")
-	flag.StringVar(&input.Prefix, "prefix", "log/dryrun", "Experiment data prefix")
-	flag.IntVar(&input.Log, "log", logger.LOG_LEVEL_ALL, "Log level")
-	flag.Uint64Var(&input.Flags, "flags", 0, "Flags to customize node behavior, see common/types/types.go")
-	flag.Uint64Var(&input.Status.Metas[0].Term, "term", 1, "Lineage.Term")
-	flag.Uint64Var(&input.Status.Metas[0].Updates, "updates", 0, "Lineage.Updates")
-	flag.Float64Var(&input.Status.Metas[0].DiffRank, "diffrank", 0, "Difference rank")
-	flag.StringVar(&input.Status.Metas[0].Hash, "hash", "", "Lineage.Hash")
-	flag.Uint64Var(&input.Status.Metas[0].SnapshotTerm, "snapshot", 0, "Snapshot.Term")
-	flag.Uint64Var(&input.Status.Metas[0].SnapshotUpdates, "snapshotupdates", 0, "Snapshot.Updates")
-	flag.Uint64Var(&input.Status.Metas[0].SnapshotSize, "snapshotsize", 0, "Snapshot.Size")
-	flag.StringVar(&input.Status.Metas[len(input.Status.Metas)-1].Tip, "tip", "", "Tips in http query format: bak=1&baks=10")
-
-	// More meta
-	strMetas := flag.String("metas", "", "Extra metas")
-
-	// More args
-	opt := &option{}
-	flag.StringVar(&opt.name, "name", "", "Function name")
-	flag.IntVar(&opt.timeout, "timeout", 900, "Execution timeout")
-	flag.IntVar(&opt.memory, "mem", 3096, "Memory limit in MB")
-	flag.IntVar(&opt.numToInsert, "insert", 0, "Number of random chunks to be inserted on launch")
-	flag.IntVar(&opt.sizeToInsert, "cksize", 100000, "Size of random chunks to be inserted on launch")
-	flag.IntVar(&opt.concurrency, "c", 5, "Concurrency of recovery")
-	flag.IntVar(&opt.buckets, "b", 1, "Number of buckets used to persist.")
-	flag.BoolVar(&opt.statusAsPayload, "payload", false, "Status will be passed as payload of ping")
-	flag.StringVar(&opt.cpuProfile, "cpuprofile", "", "write cpu profile to `file`")
-	flag.StringVar(&opt.memProfile, "memprofile", "", "write memory profile to `file`")
-
-	flag.Parse()
-
-	if printInfo {
-		fmt.Fprintf(os.Stderr, "Usage: ./lambda -dryrun [options]\n")
-		fmt.Fprintf(os.Stderr, "Example: \n")
-		fmt.Fprintf(os.Stderr, "\tStart and insert objects with recovery support: ./lambda -dryrun -flags=256 -cksize=1000000 -hash=dummy -insert=100\n")
-		fmt.Fprintf(os.Stderr, "\tExample output: [{1 2 972 100 hash 2 972 355 }]\n")
-		fmt.Fprintf(os.Stderr, "\tStart with recovery: ./lambda -dryrun -flags=256 -hash=dummy -term=2 -updates=972 -snapshot=2 -snapshotupdates=972 -snapshotsize=355\n")
-		fmt.Fprintf(os.Stderr, "\tStart without recovery: ./lambda -dryrun -flags=768\n")
-		fmt.Fprintf(os.Stderr, "Available options:\n")
-		flag.PrintDefaults()
-		return nil
-	}
-
-	if opt.name == "" {
-		opt.name = fmt.Sprintf("node-%d", input.Id)
-	}
-	input.Status.Metas[0].Id = input.Id
-
-	var metas []protocol.Meta
-	json.Unmarshal([]byte(*strMetas), &metas)
-	if len(metas) > 0 {
-		input.Status.Metas = append(input.Status.Metas, metas...)
-	}
-
-	var payload *protocol.Meta
-	if opt.statusAsPayload {
-		payload = &protocol.Meta{}
-		*payload = input.Status.Metas[0]
-		input.Id++
-		input.Status.Metas[0] = protocol.Meta{
-			Id:   input.Id,
-			Term: 1,
-		}
-	}
-	return opt
-}
-
-func runTests(invokes chan *protocol.InputEvent, input *protocol.InputEvent, ready chan struct{}, ended chan context.Context, alldone *sync.WaitGroup) {
-	// Create a dummy ctrl connection for driving test.
-	net.InitShortcut()
-	shortcutCtrl := net.Shortcut.Prepare("ctrl", 0, 1)
-	input.ProxyAddr = net.NewQueueAddr(shortcutCtrl.Address)
-
-	// writePing := func(writer *resp.RequestWriter, payload []byte) {
-	// 	writer.WriteMultiBulkSize(2)
-	// 	writer.WriteBulkString(protocol.CMD_PING)
-	// 	writer.WriteBulk(payload)
-	// 	writer.Flush()
-	// }
-
-	readPong := func(reader resp.ResponseReader) {
-		reader.ReadBulkString()     // pong
-		reader.ReadInt()            // store id
-		reader.ReadBulkString()     // session id
-		flag, _ := reader.ReadInt() // flag
-		log.Debug("pong flag: %d", flag)
-	}
-
-	// writeTest := func(writer *resp.RequestWriter) {
-	// 	writer.WriteCmd(protocol.CMD_TEST)
-	// 	writer.Flush()
-	// }
-
-	// readTest := func(reader resp.ResponseReader) {
-	// 	reader.ReadBulkString() // test
-	// }
-
-	// consumeDataPongs := func(wait bool, shortcuts ...*protocol.ShortcutConn) {
-	// 	var wg sync.WaitGroup
-	// 	for _, shortcut := range shortcuts {
-	// 		if wait {
-	// 			wg.Add(1)
-	// 		}
-	// 		go func(shortcut *protocol.ShortcutConn) {
-	// 			client := worker.NewClient(shortcut.Conns[0].Server, false)
-	// 			readPong(client.Reader)
-	// 			log.Info("Data PONG received %v", shortcut.Conns[0])
-	// 			if wait {
-	// 				wg.Done()
-	// 			}
-	// 		}(shortcut)
-	// 	}
-	// 	if wait {
-	// 		wg.Wait()
-	// 	}
-	// }
-
-	// changeConnection := func(shortcut *protocol.ShortcutConn, nick string, cut bool, permanent ...bool) net.Conn {
-	// 	old := shortcut.Conns[0]
-	// 	shortcut.Conns[0] = protocol.NewMockConn(shortcut.Address+nick, 0)
-	// 	if cut {
-	// 		if len(permanent) > 0 && permanent[0] {
-	// 			old.Server.Close()
-	// 		} else {
-	// 			old.Close()
-	// 		}
-	// 	}
-	// 	return shortcut.Conns[0].Server
-	// }
-
-	alldone.Add(1)
-	// Proxy simulator
-	go func() {
-		var validated sync.WaitGroup
-		log.Info("First Invocation")
-		// First invocation
-		invokes <- input
-		validated.Add(1)
-		time.Sleep(5 * time.Millisecond) // Let lambda run
-
-		// if *statusAsPayload {
-		// 	pl, _ := binary.Marshal(payload)
-		// 	writePing(ctrlClient.Writer, pl)
-		// 	readPong(ctrlClient.Reader)
-		// }
-
-		ctrlClient := worker.NewClient(shortcutCtrl.Conns[0].Server, true)
-		readPong(ctrlClient.Reader)
-		log.Info("Ctrl PONG received %v", shortcutCtrl.Conns[0])
-		ready <- struct{}{}
-
-		// Dynamic data link test
-		// // Prepare data connection 1 and consume pong
-		// shourtcutData := protocol.Shortcut.Prepare("data", 0, 1)
-		// input.ProxyAddr.(*protocol.QueueAddr).Push(shourtcutData.Address)
-		// clients := make(chan *worker.Client, 1)
-
-		// go func() {
-		// 	// Zombie link test
-		// 	changeConnection(shortcutCtrl, "-No2", false) // Prepare a new connection
-		// 	time.Sleep(40 * time.Millisecond)             // Wait for ack timeout
-
-		// 	ctrlClient := worker.NewClient(shortcutCtrl.Conns[0].Server, true)
-		// 	readPong(ctrlClient.Reader)
-		// 	log.Info("Ctrl PONG received %v", shortcutCtrl.Conns[0])
-		// 	ready <- struct{}{}
-		// 	select {
-		// 	case clients <- ctrlClient:
-		// 	default:
-		// 	}
-		// 	validated.Done()
-		// }()
-
-		// go func() {
-		// 	consumeDataPongs(true, shourtcutData)
-		// 	select {
-		// 	case clients <- worker.NewClient(shourtcutData.Conns[0].Server, false):
-		// 		// Prepare data connection 2 and consume pong
-		// 		shourtcutData2 := protocol.Shortcut.Prepare("data", 1, 1)
-		// 		input.ProxyAddr.(*protocol.QueueAddr).Push(shourtcutData2.Address)
-		// 		consumeDataPongs(false, shourtcutData2)
-		// 	default:
-		// 	}
-		// }()
-		// validated.Wait()
-		// log.Info("Validated, %d", len(clients))
-		// client := <-clients
-
-		// // Get key (recovery if not load)
-		// client := ctrlClient
-		// log.Info("Client from ctrl: %v", client.Ctrl)
-		// client.Writer.WriteMultiBulkSize(5)
-		// client.Writer.WriteBulkString(protocol.CMD_GET)
-		// client.Writer.WriteBulkString("dummy request id")
-		// client.Writer.WriteBulkString("1")
-		// client.Writer.WriteBulkString("obj-1-9")
-		// client.Writer.WriteBulkString("100000")
-		// client.Writer.Flush()
-
-		// // Error response
-		// if ret, _ := client.Reader.PeekType(); ret == resp.TypeError {
-		// 	msg, _ := client.Reader.ReadError()
-		// 	log.Error("error: %v", msg)
-		// } else {
-		// 	// Success response
-		// 	client.Reader.ReadBulkString()            // cmd
-		// 	client.Reader.ReadBulkString()            // reqid
-		// 	client.Reader.ReadBulkString()            // chunk id
-		// 	client.Reader.ReadInt()                   // recovery
-		// 	data, _ := client.Reader.ReadBulkString() // stream
-		// 	log.Info("Recovered data of size: %v", len(data))
-		// 	client.Reader.ReadInt() // TTL
-
-		// 	client.Writer.WriteCmd(protocol.CMD_ACK)
-		// 	client.Writer.Flush()
-
-		// 	// Recover after delete test.
-		// 	// // Delete request
-		// 	// client.Writer.WriteMultiBulkSize(4)
-		// 	// client.Writer.WriteBulkString(protocol.CMD_DEL)
-		// 	// client.Writer.WriteBulkString("dummy request id")
-		// 	// client.Writer.WriteBulkString("1")
-		// 	// client.Writer.WriteBulkString("obj-1-9")
-		// 	// client.Writer.Flush()
-
-		// 	// time.Sleep(5 * time.Millisecond) // Let lambda run
-
-		// 	// client.Reader.ReadBulkString() // cmd
-		// 	// client.Reader.ReadBulkString() // reqid
-		// 	// client.Reader.ReadBulkString() // chunk id
-		// 	// client.Reader.ReadInt()        // TTL
-		// 	// client.Writer.WriteCmd(protocol.CMD_ACK)
-		// 	// client.Writer.Flush()
-		// 	// log.Info("Deleted")
-
-		// 	// // Recover
-		// 	// client.Writer.WriteMultiBulkSize(6)
-		// 	// client.Writer.WriteBulkString(protocol.CMD_RECOVER)
-		// 	// client.Writer.WriteBulkString("dummy request id")
-		// 	// client.Writer.WriteBulkString("1")
-		// 	// client.Writer.WriteBulkString("obj-1-9")
-		// 	// client.Writer.WriteBulkString(protocol.CMD_GET)
-		// 	// client.Writer.WriteBulkString("100000")
-		// 	// client.Writer.Flush()
-
-		// 	// time.Sleep(5 * time.Millisecond) // Let lambda run
-
-		// 	// client.Reader.ReadBulkString()           // cmd
-		// 	// client.Reader.ReadBulkString()           // reqid
-		// 	// client.Reader.ReadBulkString()           // chunk id
-		// 	// client.Reader.ReadInt()                  // recovery
-		// 	// data, _ = client.Reader.ReadBulkString() // stream
-		// 	// log.Info("Recovered data of size: %v", len(data))
-		// 	// client.Reader.ReadInt() // TTL
-
-		// 	// client.Writer.WriteCmd(protocol.CMD_ACK)
-		// 	// client.Writer.Flush()
-		// }
-
-		// <-ended
-
-		// // Control link interruption test
-		//
-		// interupted := false
-		// for i := 0; i < 2; i++ {
-		// 	start := time.Now()
-		// 	if !interupted {
-		// 		writePing(ctrlClient.Writer, nil)
-		// 	}
-		// 	readPong(ctrlClient.Reader)
-		// 	log.Info("HeartBeat latency %v", time.Since(start))
-
-		// 	start = time.Now()
-		// 	writeTest(ctrlClient.Writer)
-		// 	readTest(ctrlClient.Reader)
-		// 	log.Info("Test latency %v", time.Since(start))
-
-		// 	// Simulate network interruption. First one must interrupt.
-		// 	interupted = i == 0 || rand.Int()%2 == 0
-		// 	if interupted {
-		// 		ctrlClient = worker.NewClient(cutConnection(0, false))
-		// 	}
-		// }
-
-		// // Consume left pongs
-		// if interupted {
-		// 	readPong(ctrlClient.Reader)
-		// }
-
-		// // Data link interruption test
-		// // Simulate network interruption. First one must interrupt.
-		// dataClient := worker.NewClient(shortcut.Conns[1].Server)
-		// interupted := true
-		// for i := 0; i < 2; i++ {
-		// 	start := time.Now()
-		// 	writePing(ctrlClient.Writer, nil)
-		// 	readPong(ctrlClient.Reader)
-		// 	log.Info("HeartBeat latency %v", time.Since(start))
-
-		// 	start = time.Now()
-		// 	writeTest(dataClient.Writer)
-		// 	if interupted {
-		// 		dataClient = worker.NewClient(cutConnection(1, false))
-		// 		readPong(dataClient.Reader)
-		// 	}
-		// 	readTest(dataClient.Reader)
-		// 	log.Info("Test latency %v", time.Since(start))
-
-		// 	interupted = rand.Int()%2 == 0
-		// }
-
-		// // Data link close test
-		// // Simulate network interruption. First one must interrupt.
-		// dataClient := worker.NewClient(shortcut.Conns[1].Server)
-		// interupted := false
-		// for i := 0; i < 2; i++ {
-		// 	start := time.Now()
-		// 	writePing(ctrlClient.Writer, nil)
-		// 	readPong(ctrlClient.Reader)
-		// 	log.Info("HeartBeat latency %v", time.Since(start))
-
-		// 	start = time.Now()
-		// 	writeTest(dataClient.Writer)
-		// 	if interupted {
-		// 		cutConnection(1, true) // To trigger close event, we may need to change error handling in worker
-		// 		break
-		// 	}
-		// 	readTest(dataClient.Reader)
-		// 	log.Info("Test latency %v", time.Since(start))
-
-		// 	interupted = true
-		// }
-
-		// Get on recovering test
-		// time.Sleep(time.Second)
-		// dataClient := worker.NewClient(shortcut.Conns[1].Server)
-		// dataClient.Writer.WriteMultiBulkSize(4)
-		// dataClient.Writer.WriteBulkString(protocol.CMD_GET)
-		// dataClient.Writer.WriteBulkString("dummy request id")
-		// dataClient.Writer.WriteBulkString("1")
-		// dataClient.Writer.WriteBulkString("obj-10")
-		// dataClient.Writer.Flush()
-
-		// dataClient.Reader.ReadBulkString() // cmd
-		// dataClient.Reader.ReadBulkString() // reqid
-		// dataClient.Reader.ReadBulkString() // chunk id
-		// dataClient.Reader.ReadBulkString() // stream
-
-		// <-ended
-
-		// // Second Invocation
-		// log.Info("Second Invocation")
-		// input.Cmd = "ping"
-		// input.Status[0] = protocol.Meta{
-		// 	1, 3, 1178, 110, "8ecfe3b5ccf81b28fcb008ebec3d38b1507a52a186a920542f602f4a964d7eba", 3, 1178, 358, "",
-		// }
-		// invokes <- &input
-		// // ctrlClient = worker.NewClient(cutConnection(0))
-		// // cutConnection(1)
-		// // consumeDataPongs(shortcut.Conns[1:]...)
-		// readPong(ctrlClient.Reader)
-		// log.Info("Ctrl PONG received.")
-		// // // Do nothing
-		// // // ready <- struct{}{}
-		// // ctrlClient.Writer.WriteCmd(protocol.CMD_DATA)
-		// // ctrlClient.Writer.Flush()
-
-		// // // Simulate disconnection between request and response.
-		// // ctrlClient = worker.NewClient(cutConnection(0, false))
-		// // readPong(ctrlClient.Reader)
-		// // log.Info("Ctrl PONG received.")
-
-		// // // data
-		// // // OK
-		// // for line := 2; line > 0; line-- {
-		// // 	str, _ := ctrlClient.Reader.ReadBulkString()
-		// // 	fmt.Println(str)
-		// // }
-
-		// // Get on recovering test
-		// dataClient := worker.NewClient(shortcut.Conns[1].Server)
-		// dataClient.Writer.WriteMultiBulkSize(4)
-		// dataClient.Writer.WriteBulkString(protocol.CMD_GET)
-		// dataClient.Writer.WriteBulkString("dummy request id")
-		// dataClient.Writer.WriteBulkString("1")
-		// dataClient.Writer.WriteBulkString("obj-9")
-		// dataClient.Writer.Flush()
-
-		// dataClient.Reader.ReadBulkString() // cmd
-		// dataClient.Reader.ReadBulkString() // reqid
-		// dataClient.Reader.ReadBulkString() // chunk id
-		// dataClient.Reader.ReadBulkString() // stream
-
-		// <-ended
-
-		// // Backup switching memory leak test
-		// // 1 Backup
-		// log.Info("Backup 2")
-		// input.Cmd = "ping"
-		// input.Status = protocol.Status{
-		// 	input.Status[0],
-		// 	protocol.Meta{
-		// 		2, 2, 553, 50, "cd04184c7e969140666a1a27dc253538b654b3c05628c307d41f2b3749eb4e21", 2, 553, 263, "bak=0&baks=1",
-		// 	},
-		// }
-		// invokes <- &input
-
-		// readPong(ctrlClient.Reader)
-		// log.Info("Ctrl PONG received.")
-
-		// <-ended
-
-		// log.Info("Store size: %d", Store.Len())
-
-		// log.Info("Backup 3")
-		// input.Cmd = "ping"
-		// input.Status = protocol.Status{
-		// 	input.Status[0],
-		// 	protocol.Meta{
-		// 		3, 2, 545, 50, "dcfde038dc254250531da9a38315ddfaa9c42b7b91023fd76a0b68140b386a57", 2, 545, 255, "bak=0&baks=1",
-		// 	},
-		// }
-		// invokes <- &input
-
-		// readPong(ctrlClient.Reader)
-		// log.Info("Ctrl PONG received.")
-
-		// <-ended
-
-		// log.Info("Store size: %d", Store.Len())
-
-		// log.Info("Backup 4")
-		// input.Cmd = "ping"
-		// input.Status = protocol.Status{
-		// 	input.Status[0],
-		// 	protocol.Meta{
-		// 		4, 2, 550, 50, "a4b380736d3a37cccbfb7b8512355430915d4809e813c83c6ac427134c846da0", 2, 550, 254, "bak=0&baks=1",
-		// 	},
-		// }
-		// invokes <- &input
-
-		// readPong(ctrlClient.Reader)
-		// log.Info("Ctrl PONG received.")
-
-		// <-ended
-
-		// log.Info("Store size: %d", Store.Len())
-
-		// log.Info("Backup 5")
-		// input.Cmd = "ping"
-		// input.Status = protocol.Status{
-		// 	input.Status[0],
-		// 	protocol.Meta{
-		// 		4, 2, 541, 50, "58f0b21ecdb37a048f73a48e333c3f92e006e14808550684a1583c77e628ef86", 2, 541, 253, "bak=0&baks=1",
-		// 	},
-		// }
-		// invokes <- &input
-
-		// readPong(ctrlClient.Reader)
-		// log.Info("Ctrl PONG received.")
-
-		// <-ended
-
-		// log.Info("Store size: %d", Store.Len())
-
-		// log.Info("Backup 6")
-		// input.Cmd = "ping"
-		// input.Status = protocol.Status{
-		// 	input.Status[0],
-		// 	protocol.Meta{
-		// 		5, 2, 542, 50, "1ba25926d17c1af95334088abe6e15f066d731d843646bbcff117d9c4be64750", 2, 542, 258, "bak=0&baks=1",
-		// 	},
-		// }
-		// invokes <- &input
-
-		// readPong(ctrlClient.Reader)
-		// log.Info("Ctrl PONG received.")
-
-		<-ended
-
-		if store.Lineage != nil {
-			log.Info("Store size: %d", store.Store.Len())
-			store.Lineage.(*storage.LineageStorage).ClearBackup()
-			log.Info("Store size after cleanup: %d", store.Store.Len())
-		}
-
-		// End of invocations
-		close(invokes)
-
-		alldone.Done()
-	}()
-}
-
-func setup(input *protocol.InputEvent, opt *option) {
-	session := lambdaLife.GetOrCreateSession()
-	session.Timeout.ResetWithExtension(lambdaLife.TICK_ERROR_EXTEND, "dryrun")
-	session.Timeout.Busy("dryrun")
-
-	tips, err := url.ParseQuery(input.Status.Metas[len(input.Status.Metas)-1].Tip)
-	if err != nil {
-		log.Warn("Invalid tips(%s) in protocol meta: %v", input.Status.Metas[len(input.Status.Metas)-1].Tip, err)
-	}
-	if tips.Get(protocol.TIP_SERVING_KEY) != "" {
-		if _, _, ret := store.Store.Get(tips.Get(protocol.TIP_SERVING_KEY)); ret.Error() != nil {
-			log.Error("Error on get %s: %v", tips.Get(protocol.TIP_SERVING_KEY), ret.Error())
-		} else {
-			log.Trace("Delay to serve requested key %s", tips.Get(protocol.TIP_SERVING_KEY))
-		}
-	}
-	for i := 0; i < opt.numToInsert; i++ {
-		val := make([]byte, opt.sizeToInsert)
-		rand.Read(val)
-		if ret := store.Store.Set(fmt.Sprintf("obj-%d-%d", input.Id, int(input.Status.Metas[0].DiffRank)+i), "0", val); ret.Error() != nil {
-			log.Error("Error on set obj-%d: %v", i, ret.Error())
-		}
-	}
-	// Let ping request running without session timeout
-	if opt.statusAsPayload {
-		time.Sleep(10 * time.Second)
-	}
-	session.Timeout.DoneBusyWithReset(lambdaLife.TICK_ERROR, "dryrun")
-}
->>>>>>> 81051370
+// }