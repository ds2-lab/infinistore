--- conflicted
+++ resolved
@@ -21,11 +21,7 @@
 
 var (
 	log = &logger.ColorLogger{
-<<<<<<< HEAD
-		Level: logger.LOG_LEVEL_ALL,
-=======
 		Level: logger.LOG_LEVEL_INFO,
->>>>>>> c2b9af63
 	}
 	MigrationTimeout = 30 * time.Second
 	ErrClosedPrematurely = errors.New("Client closed before ready.")
