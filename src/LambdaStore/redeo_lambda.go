--- conflicted
+++ resolved
@@ -35,12 +35,7 @@
 const OP_SET = "0"
 
 var (
-<<<<<<< HEAD
 	server     = "3.217.213.43:6379" // 10Gbps ec2 server UbuntuProxy0
-=======
-	//server     = "184.73.144.223:6379" // 10Gbps ec2 server UbuntuProxy0
-	server = "172.31.84.57:6379" // t2.micro ec2 server UbuntuProxy0 private ip under vpc
->>>>>>> b954824b
 	lambdaConn net.Conn
 	srv     = redeo.NewServer(nil)
 	myMap   = make(map[string]*Chunk)
