package main

import (
	"context"
	"fmt"
	"github.com/aws/aws-lambda-go/lambda"
	"github.com/aws/aws-lambda-go/lambdacontext"
	"github.com/wangaoone/LambdaObjectstore/lib/logger"
	"github.com/wangaoone/redeo"
	"github.com/wangaoone/redeo/resp"
	"os/exec"
	"strings"

	//	"github.com/wangaoone/s3gof3r"
	"io"
	"net"
	"runtime"
	"strconv"
	"sync"
	"sync/atomic"
	"time"

	protocol "github.com/wangaoone/LambdaObjectstore/src/types"
	lambdaTimeout "github.com/wangaoone/LambdaObjectstore/src/LambdaStore/timeout"
	"github.com/wangaoone/LambdaObjectstore/src/LambdaStore/types"
	"github.com/wangaoone/LambdaObjectstore/src/LambdaStore/migrator"
	"github.com/wangaoone/LambdaObjectstore/src/LambdaStore/storage"
)

const (
	OP_GET              = "1"
	OP_SET              = "0"
	EXPECTED_GOMAXPROCS = 2
	LIFESPAN            = 60
	STATUSCODE          = 202
)

var (
<<<<<<< HEAD
	server     = "172.31.39.156:6379" // w VPC
	// server  = "3.217.213.43:6379" // w/o VPC
=======
	startTime  = time.Now()
	server     string // Passed from proxy dynamically.
>>>>>>> a6403ee8
	lambdaConn net.Conn
	srv        = redeo.NewServer(nil)
	store      types.Storage = storage.New()
	isFirst    = true
	log        = &logger.ColorLogger{
		Level: logger.LOG_LEVEL_ALL,
	}
	dataGatherer   = make(chan *types.DataEntry, 10)
	dataDepository = make([]*types.DataEntry, 0, 100)
	dataDeposited  sync.WaitGroup
	timeout        = lambdaTimeout.New(0)
	// Pong limiter prevent pong being sent duplicatedly on launching lambda while a ping arrives
	// at the same time.
	pongLimiter = make(chan struct{}, 1)

	active       int32
	mu           sync.RWMutex
	done         chan struct{}
	id           uint64
	hostName     string
	lambdaReqId  string
	migrClient   *migrator.Client
)

func init() {
	goroutines := runtime.GOMAXPROCS(0)
	if goroutines < EXPECTED_GOMAXPROCS {
		log.Debug("Set GOMAXPROCS to %d (original %d)", EXPECTED_GOMAXPROCS, goroutines)
		runtime.GOMAXPROCS(EXPECTED_GOMAXPROCS)
	} else {
		log.Debug("GOMAXPROCS %d", goroutines)
	}
	timeout.SetLogger(log)
	adapt()

	cmd := exec.Command("uname", "-a")
	host, err := cmd.CombinedOutput()
	if err != nil {
		log.Debug("cmd.Run() failed with %s\n", err)
	}

	hostName = strings.Split(string(host), " #")[0]
	log.Debug("hostname is: %s", hostName)
}

func adapt() {
	if lambdacontext.MemoryLimitInMB < 896 {
		lambdaTimeout.TICK_ERROR_EXTEND = lambdaTimeout.TICK_1_ERROR_EXTEND
		lambdaTimeout.TICK_ERROR = lambdaTimeout.TICK_1_ERROR
	} else if lambdacontext.MemoryLimitInMB < 1792 {
		lambdaTimeout.TICK_ERROR_EXTEND = lambdaTimeout.TICK_5_ERROR_EXTEND
		lambdaTimeout.TICK_ERROR = lambdaTimeout.TICK_5_ERROR
	} else {
		lambdaTimeout.TICK_ERROR_EXTEND = lambdaTimeout.TICK_10_ERROR_EXTEND
		lambdaTimeout.TICK_ERROR = lambdaTimeout.TICK_10_ERROR
	}
}

func getAwsReqId(ctx context.Context) string {
	lc, ok := lambdacontext.FromContext(ctx)
	if ok == false {
		log.Debug("get lambda context failed %v", ok)
	}
	return lc.AwsRequestID
}

func HandleRequest(ctx context.Context, input protocol.InputEvent) error {
	if input.Timeout > 0 {
		deadline, _ := ctx.Deadline()
		timeout.RestartWithCalibration(deadline.Add(-time.Duration(input.Timeout) * time.Second))
	} else {
		timeout.Restart()
	}
	atomic.StoreInt32(&active, 0)
	ResetDone()
	var clear sync.WaitGroup
	issuePong()

	// get lambda invoke reqId
	lambdaReqId = getAwsReqId(ctx)

	// migration triggered lambda
	if input.Cmd == "migrate" {
		if len(input.Addr) == 0 {
			log.Error("No migrator set.")
			return nil
		}

		// connect to migrator
		migrClient = migrator.NewClient()
 		if err := migrClient.Connect(input.Addr); err != nil {
			log.Error("Failed to connect migrator %s: %v", input.Addr, err)
			return nil
		}

		// Send hello
		reader, err := migrClient.Send("mhello")
		if err != nil {
			log.Error("Failed to hello source on migrator: %v", err)
			return nil
		}

		// Apply store adapter to coordinate migration and normal requests
		store = migrClient.GetStoreAdapter(store)

		// Reader will be avaiable after connecting and source being replaced
		go func() {
			atomic.AddInt32(&active, 1)
			defer atomic.AddInt32(&active, -1)

			migrClient.Migrate(reader, store)
			store = store.(*migrator.StorageAdapter).Restore()
			migrClient.Close()
			migrClient = nil
		}()
	}

	// log.Debug("Routings on requesting: %d", runtime.NumGoroutine())
	id = input.Id

	if isFirst == true {
		timeout.ResetWithExtension(lambdaTimeout.TICK_ERROR)

		if len(input.Proxy) == 0 {
			log.Error("No proxy set.")
			return nil
		}

		server = input.Proxy
		log.Debug("Ready to connect %s, id %d", server, id)
		var connErr error
		lambdaConn, connErr = net.Dial("tcp", server)
		if connErr != nil {
			log.Error("Failed to connect server %s: %v", server, connErr)
			return connErr
		}
		log.Info("Connection to %v established (%v)", lambdaConn.RemoteAddr(), timeout.Since())

		isFirst = false
		go func() {
			err := srv.ServeForeignClient(lambdaConn)
			if err != nil && err != io.EOF {
				log.Info("Connection closed: %v", err)
			} else {
				log.Info("Connection closed.")
			}
			lambdaConn = nil
			isFirst = true

			// Flag destination is ready or we are done.
			if migrClient != nil {
				migrClient.SetReady()
			} else {
				Done()
			}
		}()
	} else {
		timeout.ResetWithExtension(lambdaTimeout.TICK_ERROR_EXTEND)
	}
	// append PONG back to proxy on being triggered
	pongHandler(lambdaConn)

	// data gathering
	go func(clear *sync.WaitGroup) {
		clear.Add(1)
		defer clear.Done()

		for {
			select {
			case <-done:
				return
			case entry := <-dataGatherer:
				dataDepository = append(dataDepository, entry)
				dataDeposited.Done()
			}
		}
	}(&clear)

	// timeout control
	func() {
		for {
			select {
			case <-done:
				return
			case <-timeout.C:
				mu.Lock()
				if atomic.LoadInt32(&active) > 0 {
					timeout.Reset()
					mu.Unlock()
					break
				} else if time.Since(startTime).Minutes() >= LIFESPAN {
					// Time to migarate
					// Disable timer so Reset will not work.
					timeout.Disable()
					mu.Unlock()

					// Initiate migration
					migrClient = migrator.NewClient()
					log.Info("Initiate migration.")
					initiator := func() error { return initMigrateHandler(lambdaConn) }
					for err := migrClient.Initiate(initiator); err != nil; {
						log.Warn("Fail to initiaiate migration: %v", err)
						log.Warn("Retry migration")

						err = migrClient.Initiate(initiator)
					}

					// No more timeout, just wait for done
					log.Debug("Migration initiated.")
					break
				}
				doneLocked()
				mu.Unlock()
				log.Debug("Lambda timeout, return(%v).", timeout.Since())
				return
			}
		}
	}()

	clear.Wait()
	log.Debug("All routing cleared(%d) at %v", runtime.NumGoroutine(), timeout.Since())
	ClearDone()
	return nil
}

func ResetDone() {
	mu.Lock()
	defer mu.Unlock()

	resetDoneLocked()
}

func Done() {
	mu.Lock()
	defer mu.Unlock()

	// Migrating? Wait it is over
	if migrClient != nil {
		return
	}

	resetDoneLocked()
	doneLocked()
}

func ClearDone() {
	mu.Lock()
	defer mu.Unlock()

	done = nil
}

func IsDone() bool {
	mu.RLock()
	defer mu.RUnlock()

	if done == nil {
		return true
	}

	select {
	case <-done:
		return true
	default:
		return false
	}
}

func resetDoneLocked() {
	if done == nil {
		done = make(chan struct{})
	}
}

func doneLocked() {
	select {
	case <-done:
		// closed
	default:
		close(done)
	}
}

func issuePong() {
	mu.RLock()
	defer mu.RUnlock()

	select {
	case pongLimiter <- struct{}{}:
	default:
		// if limiter is full, move on
	}
}

func pongHandler(conn net.Conn) {
	writer := resp.NewResponseWriter(conn)
	pong(writer)
}

func pong(w resp.ResponseWriter) {
	mu.RLock()
	defer mu.RUnlock()

	select {
	case <-pongLimiter:
		// Quota avaiable or abort.
	default:
		return
	}

	w.AppendBulkString("pong")
	w.AppendInt(int64(id))
	if err := w.Flush(); err != nil {
		log.Error("Error on PONG flush: %v", err)
		return
	}
	log.Debug("PONG(%v)", timeout.Since())
}

func initMigrateHandler(conn net.Conn) error {
	writer := resp.NewResponseWriter(conn)
	// init backup cmd
	writer.AppendBulkString("initMigrate")
	return writer.Flush()
}

// func remoteGet(bucket string, key string) []byte {
// 	log.Debug("get from remote storage")
// 	k, err := s3gof3r.EnvKeys()
// 	if err != nil {
// 		log.Debug("EnvKeys error: %v", err)
// 	}
//
// 	s3 := s3gof3r.New("", k)
// 	b := s3.Bucket(bucket)
//
// 	reader, _, err := b.GetReader(key, nil)
// 	if err != nil {
// 		log.Debug("GetReader error: %v", err)
// 	}
// 	obj := streamToByte(reader)
// 	return obj
// }
//
// func streamToByte(stream io.Reader) []byte {
// 	buf := new(bytes.Buffer)
// 	_, err := buf.ReadFrom(stream)
// 	if err != nil {
// 		log.Debug("ReadFrom error: %v", err)
// 	}
// 	return buf.Bytes()
// }

func main() {
	// Define handlers
	srv.HandleFunc("get", func(w resp.ResponseWriter, c *resp.Command) {
		atomic.AddInt32(&active, 1)
		timeout.Requests++
		extension := lambdaTimeout.TICK_ERROR
		if timeout.Requests > 1 {
			extension = lambdaTimeout.TICK
		}
		var respError *types.ResponseError

		t := time.Now()
		log.Debug("In GET handler")

		connId := c.Arg(0).String()
		reqId := c.Arg(1).String()
		key := c.Arg(3).String()

		defer func() {
			if respError != nil {
				log.Warn("Failed to get %s: %v", key, respError)
				w.AppendErrorf("Failed to get %s: %v", key, respError)
				if err := w.Flush(); err != nil {
					log.Error("Error on flush: %v", err)
				}
				dataDeposited.Add(1)
				dataGatherer <- &types.DataEntry{OP_GET, respError.Status(), reqId, "-1", 0, 0, time.Since(t), lambdaReqId}
			}
			timeout.ResetWithExtension(extension)
			atomic.AddInt32(&active, -1)
		}()

		//val, err := myCache.Get(key)
		//if err == false {
		//	log.Debug("not found")
		//}
		t2 := time.Now()
		chunkId, stream, err := store.Get(key)
		d2 := time.Since(t2)

		if err == nil {
			// construct lambda store response
			response := &types.Response{
				ResponseWriter: w,
				Cmd:            c.Name,
				ConnId:         connId,
				ReqId:          reqId,
				ChunkId:        chunkId,
				BodyStream:      stream,
			}
			response.Prepare()

			t3 := time.Now()
			if err := response.Flush(); err != nil {
				log.Error("Error on flush(get key %s): %v", key, err)
				return
			}
			d3 := time.Since(t3)

			dt := time.Since(t)
			log.Debug("Streaming duration is %v", d3)
			log.Debug("Total duration is %v", dt)
			log.Debug("Get complete, Key: %s, ConnID:%s, ChunkID:%s", key, connId, chunkId)
			dataDeposited.Add(1)
			dataGatherer <- &types.DataEntry{OP_GET, "200", reqId, chunkId, d2, d3, dt, lambdaReqId}
		} else if err == types.ErrNotFound {
			// Not found
			respError = types.NewResponseError(404, err)
		} else {
			respError = types.NewResponseError(500, err)
		}
	})

	srv.HandleStreamFunc("set", func(w resp.ResponseWriter, c *resp.CommandStream) {
		atomic.AddInt32(&active, 1)
		timeout.Requests++
		extension := lambdaTimeout.TICK_ERROR
		if timeout.Requests > 1 {
			extension = lambdaTimeout.TICK
		}
		defer func() {
			timeout.ResetWithExtension(extension)
			atomic.AddInt32(&active, -1)
		}()

		t := time.Now()
		log.Debug("In SET handler")

		connId, _ := c.NextArg().String()
		reqId, _ := c.NextArg().String()
		chunkId, _ := c.NextArg().String()
		key, _ := c.NextArg().String()
		valReader, err := c.Next()
		if err != nil {
			log.Error("Error on get value reader: %v", err)
			w.AppendErrorf("Error on get value reader: %v", err)
			if err := w.Flush(); err != nil {
				log.Error("Error on flush(error 500): %v", err)
			}
			return
		}
		val, err := valReader.ReadAll()
		if err != nil {
			log.Error("Error on get value: %v", err)
			w.AppendErrorf("Error on get value: %v", err)
			if err := w.Flush(); err != nil {
				log.Error("Error on flush(error 500): %v", err)
			}
			return
		}
		store.Set(key, chunkId, val)

		// write Key, clientId, chunkId, body back to server
		response := &types.Response{
			ResponseWriter: w,
			Cmd:            "set",
			ConnId:         connId,
			ReqId:          reqId,
			ChunkId:        chunkId,
		}
		response.Prepare()
		if err := response.Flush(); err != nil {
			log.Error("Error on set::flush(set key %s): %v", key, err)
			return
		}

		log.Debug("Set complete, Key:%s, ConnID: %s, ChunkID: %s, Item length %d", key, connId, chunkId, len(val))
		dataDeposited.Add(1)
		dataGatherer <- &types.DataEntry{OP_SET, "200", reqId, chunkId, 0, 0, time.Since(t), lambdaReqId}
	})

	srv.HandleFunc("data", func(w resp.ResponseWriter, c *resp.Command) {
		timeout.Stop()

		log.Debug("In DATA handler")

		// Wait for data depository.
		dataDeposited.Wait()

		w.AppendBulkString("data")
		w.AppendBulkString(strconv.Itoa(len(dataDepository)))
		for _, entry := range dataDepository {
			format := fmt.Sprintf("%s,%s,%s,%s,%d,%d,%d,%s,%s,%s",
				entry.Op, entry.ReqId, entry.ChunkId, entry.Status,
				entry.Duration, entry.DurationAppend, entry.DurationFlush, hostName, lambdacontext.FunctionName, entry.LambdaReqId)
			w.AppendBulkString(format)

			//w.AppendBulkString(entry.Op)
			//w.AppendBulkString(entry.Status)
			//w.AppendBulkString(entry.ReqId)
			//w.AppendBulkString(entry.ChunkId)
			//w.AppendBulkString(entry.DurationAppend.String())
			//w.AppendBulkString(entry.DurationFlush.String())
			//w.AppendBulkString(entry.Duration.String())
		}
		if err := w.Flush(); err != nil {
			log.Error("Error on data::flush: %v", err)
			return
		}
		log.Debug("data complete")
		lambdaConn.Close()
		// No need to close server, it will serve the new connection next time.
		dataDepository = dataDepository[:0]
	})

	srv.HandleFunc("ping", func(w resp.ResponseWriter, c *resp.Command) {
		atomic.AddInt32(&active, 1)

		if IsDone() {
			// If no request comes, ignore. This prevents unexpected pings.
			atomic.AddInt32(&active, -1)
			return
		}

		timeout.ResetWithExtension(lambdaTimeout.TICK_ERROR_EXTEND)
		log.Debug("PING")
		issuePong()
		pong(w)
		atomic.AddInt32(&active, -1)
	})

	srv.HandleFunc("migrate", func(w resp.ResponseWriter, c *resp.Command) {
		atomic.AddInt32(&active, 1)
		defer atomic.AddInt32(&active, -1)

		log.Debug("In BACKUP handler")

		timeout.Disable()
		timeout.Stop()

		// addr:port
		addr := c.Arg(0).String()
		deployment := c.Arg(1).String()
		newId, _ := c.Arg(2).Int()

		if migrClient == nil {
			// Migration initiated by proxy
			migrClient = migrator.NewClient()
		}

		// dial to migrator
		if err := migrClient.Connect(addr); err != nil {
			return
		}

		if err := migrClient.TriggerDestination(deployment, &protocol.InputEvent{
			Cmd: "migrate",
			Id: uint64(newId),
			Proxy: server,
			Addr: addr,
		}); err != nil {
			return
		}

		// Now, we serve migration connection
		go func() {
			migrClient.Start(srv)
			// Migration ends or is interrupted.

			// Should be ready if migration ended.
			if migrClient.IsReady() {
				// Reset client and end lambda
				migrClient = nil
				Done()
			}
		}()
	})

	srv.HandleFunc("mhello", func(w resp.ResponseWriter, c *resp.Command) {
		if migrClient == nil {
			log.Error("Migration is not initiated.")
			return
		}

		// Wait for ready, which means connection to proxy is closed and we are safe to proceed.
		<-migrClient.Ready()

		// TODO: Transfer data

		// Send key list by access time
		w.AppendBulkString("mhello")
		w.AppendBulkString(strconv.Itoa(store.Len()))
		for key := range store.Keys() {
			w.AppendBulkString(key)
		}
		if err := w.Flush(); err != nil {
			log.Error("Error on mhello::flush: %v", err)
			return
		}
	})

	// log.Debug("Routings on launching: %d", runtime.NumGoroutine())
	lambda.Start(HandleRequest)
}<|MERGE_RESOLUTION|>--- conflicted
+++ resolved
@@ -36,13 +36,8 @@
 )
 
 var (
-<<<<<<< HEAD
-	server     = "172.31.39.156:6379" // w VPC
-	// server  = "3.217.213.43:6379" // w/o VPC
-=======
 	startTime  = time.Now()
 	server     string // Passed from proxy dynamically.
->>>>>>> a6403ee8
 	lambdaConn net.Conn
 	srv        = redeo.NewServer(nil)
 	store      types.Storage = storage.New()
