package main

import (
	"bytes"
	"fmt"
	"github.com/aws/aws-lambda-go/lambda"
	"github.com/wangaoone/LambdaObjectstore/lib/logger"
	"github.com/wangaoone/redeo"
	"github.com/wangaoone/redeo/resp"
	"github.com/wangaoone/s3gof3r"
	"io"
	"math"
	"net"
	"strconv"
	"sync"
	"sync/atomic"
	"time"
)

type Chunk struct {
	id   string
	body []byte
}

type DataEntry struct {
	op             string
	status         string
	reqId          string
	chunkId        string
	durationAppend time.Duration
	durationFlush  time.Duration
	duration       time.Duration
}

const OP_GET = "1"
const OP_SET = "0"
const TICK = int64(100 * time.Millisecond)
const TICK_ERROR_EXTEND = int64(50 * time.Millisecond)
const TICK_ERROR = int64(2 * time.Millisecond)

var (
<<<<<<< HEAD
	server     = "172.31.78.171:6379" // 10Gbps ec2 server UbuntuProxy0
=======
	//server     = "184.73.144.223:6379" // 10Gbps ec2 server UbuntuProxy0
	//server = "172.31.84.57:6379" // t2.micro ec2 server UbuntuProxy0 private ip under vpc
	server     = "52.87.169.1:6379" // t2.micro ec2 server UbuntuProxy0 public ip under vpc
>>>>>>> 353dffb9
	lambdaConn net.Conn
	srv        = redeo.NewServer(nil)
	myMap      = make(map[string]*Chunk)
	isFirst    = true
	log        = &logger.ColorLogger{
		Level: logger.LOG_LEVEL_ALL,
	}
	start time.Time
)

func HandleRequest() {
	var active int32
	start = time.Now()
	timeOut := time.NewTimer(getTimeout(TICK_ERROR))
	done := make(chan struct{})
	dataGatherer := make(chan *DataEntry, 10)
	dataDepository := make([]*DataEntry, 0, 100)
	var dataDeposited sync.WaitGroup

	if isFirst == true {
		log.Debug("Ready to connect %s", server)

		var connErr error
		lambdaConn, connErr = net.Dial("tcp", server)
		if connErr != nil {
			log.Error("Failed to connect server %s: %v", server, connErr)
			return
		}
		log.Info("Connection to %v established.", lambdaConn.RemoteAddr())

		isFirst = false
		go func() {
			// Define handlers
			srv.HandleFunc("get", func(w resp.ResponseWriter, c *resp.Command) {
				atomic.AddInt32(&active, 1)
				t := time.Now()
				log.Debug("In GET handler")

				connId := c.Arg(0).String()
				reqId := c.Arg(1).String()
				key := c.Arg(3).String()

				//val, err := myCache.Get(key)
				//if err == false {
				//	log.Debug("not found")
				//}
				chunk, found := myMap[key]
				if found == false {
					log.Debug("%s not found", key)
					dataDeposited.Add(1)
					dataGatherer <- &DataEntry{OP_GET, "404", reqId, "-1", 0, 0, time.Since(t)}
					return
				}

				// construct lambda store response
				w.AppendBulkString("get")
				w.AppendBulkString(connId)
				w.AppendBulkString(reqId)
				w.AppendBulkString(chunk.id)
				t2 := time.Now()
				w.AppendBulk(chunk.body)
				d2 := time.Since(t2)

				t3 := time.Now()
				if err := w.Flush(); err != nil {
					log.Error("Error on get::flush(key %s): %v", key, err)
					dataDeposited.Add(1)
					dataGatherer <- &DataEntry{OP_GET, "500", reqId, chunk.id, d2, 0, time.Since(t)}
					atomic.AddInt32(&active, -1)
					resetTimer(timeOut)
					return
				}
				d3 := time.Since(t3)
				dt := time.Since(t)

				log.Debug("AppendBody duration is ", d2)
				log.Debug("Flush duration is ", d3)
				log.Debug("Total duration is", dt)
				log.Debug("Get complete, Key: %s, ConnID:%s, ChunkID:%s", key, connId, chunk.id)
				dataDeposited.Add(1)
				dataGatherer <- &DataEntry{OP_GET, "200", reqId, chunk.id, d2, d3, dt}
				atomic.AddInt32(&active, -1)
				resetTimer(timeOut)
			})

			srv.HandleFunc("set", func(w resp.ResponseWriter, c *resp.Command) {
				atomic.AddInt32(&active, 1)
				t := time.Now()
				log.Debug("In SET handler")
				//if c.ArgN() != 3 {
				//	w.AppendError(redeo.WrongNumberOfArgs(c.Name))
				//	return
				//}

				connId := c.Arg(0).String()
				reqId := c.Arg(1).String()
				chunkId := c.Arg(2).String()
				key := c.Arg(3).String()
				val := c.Arg(4).Bytes()
				myMap[key] = &Chunk{chunkId, val}

				// write Key, clientId, chunkId, body back to server
				w.AppendBulkString("set")
				w.AppendBulkString(connId)
				w.AppendBulkString(reqId)
				w.AppendBulkString(chunkId)
				if err := w.Flush(); err != nil {
					log.Error("Error on set::flush(key %s): %v", key, err)
					dataDeposited.Add(1)
					dataGatherer <- &DataEntry{OP_SET, "500", reqId, chunkId, 0, 0, time.Since(t)}
					atomic.AddInt32(&active, -1)
					resetTimer(timeOut)
					return
				}

				log.Debug("Set complete, Key:%s, ConnID: %s, ChunkID: %s, Item length %d", key, connId, chunkId, len(val))
				dataDeposited.Add(1)
				dataGatherer <- &DataEntry{OP_SET, "200", reqId, chunkId, 0, 0, time.Since(t)}
				atomic.AddInt32(&active, -1)
				resetTimer(timeOut)
				//log.Debug()
			})

			srv.HandleFunc("data", func(w resp.ResponseWriter, c *resp.Command) {
				log.Debug("in the data function")

				timeOut.Stop()

				dataDeposited.Wait()

				w.AppendBulkString("data")
				w.AppendBulkString(strconv.Itoa(len(dataDepository)))
				for _, entry := range dataDepository {
					format := fmt.Sprintf("%s,%s,%s,%s,%d,%d,%d",
						entry.op, entry.reqId, entry.chunkId, entry.status,
						entry.duration, entry.durationAppend, entry.durationFlush)
					w.AppendBulkString(format)

					//w.AppendBulkString(entry.op)
					//w.AppendBulkString(entry.status)
					//w.AppendBulkString(entry.reqId)
					//w.AppendBulkString(entry.chunkId)
					//w.AppendBulkString(entry.durationAppend.String())
					//w.AppendBulkString(entry.durationFlush.String())
					//w.AppendBulkString(entry.duration.String())
				}
				if err := w.Flush(); err != nil {
					log.Error("Error on data::flush: %v", err)
					return
				}
				log.Debug("data complete")
				lambdaConn.Close()
				lambdaConn = nil
				// No need to close server, it will serve the new connection next time.
				isFirst = true
				close(done)
			})

			srv.HandleFunc("ping", func(w resp.ResponseWriter, c *resp.Command) {
				atomic.AddInt32(&active, 1)
				pong(w)
				atomic.AddInt32(&active, -1)
				resetTimerWithExtension(timeOut, TICK_ERROR_EXTEND)
			})

			srv.Serve_client(lambdaConn)
		}()
	}
	// append PONG back to proxy on being triggered
	pongHandler(lambdaConn)

	// data gathering
	go func() {
		for {
			select {
			case <-done:
				return
			case entry := <-dataGatherer:
				dataDepository = append(dataDepository, entry)
				dataDeposited.Done()
			}
		}
	}()

	// timeout control
	for {
		select {
		case <-done:
			return
		case <-timeOut.C:
			if atomic.LoadInt32(&active) > 0 {
				resetTimer(timeOut)
				break
			}
			log.Debug("Lambda timeout, going to return function")
			return
		}
	}
}

func pongHandler(conn net.Conn) {
	pongWriter := resp.NewResponseWriter(conn)
	pong(pongWriter)
}

func pong(w resp.ResponseWriter) {
	w.AppendBulkString("pong")
	w.AppendBulkString("1")
	if err := w.Flush(); err != nil {
		log.Error("Error on PONG flush: %v", err)
		return
	}
}

func getTimeout(errExtend int64) time.Duration {
	now := time.Now().Sub(start).Nanoseconds()
	return time.Duration(int64(math.Ceil(float64(now+errExtend)/float64(TICK)))*TICK - TICK_ERROR - now)
}

func resetTimer(timer *time.Timer) {
	resetTimerWithExtension(timer, TICK_ERROR)
}

func resetTimerWithExtension(timer *time.Timer, errExtend int64) {
	// Drain the timer to be accurate and safe to reset.
	if !timer.Stop() {
		select {
		case <-timer.C:
		default:
		}
	}
	timeout := getTimeout(errExtend)
	timer.Reset(timeout)
	log.Debug("Timeout reset: %v", timeout)
}

func remoteGet(bucket string, key string) []byte {
	log.Debug("get from remote storage")
	k, err := s3gof3r.EnvKeys()
	if err != nil {
		log.Debug("%v", err)
	}

	s3 := s3gof3r.New("", k)
	b := s3.Bucket(bucket)

	reader, _, err := b.GetReader(key, nil)
	if err != nil {
		log.Debug("%v", err)
	}
	obj := streamToByte(reader)
	return obj
}

func streamToByte(stream io.Reader) []byte {
	buf := new(bytes.Buffer)
	_, err := buf.ReadFrom(stream)
	if err != nil {
		log.Debug("%v", err)
	}
	return buf.Bytes()
}

func main() {
	lambda.Start(HandleRequest)
}<|MERGE_RESOLUTION|>--- conflicted
+++ resolved
@@ -39,13 +39,7 @@
 const TICK_ERROR = int64(2 * time.Millisecond)
 
 var (
-<<<<<<< HEAD
 	server     = "172.31.78.171:6379" // 10Gbps ec2 server UbuntuProxy0
-=======
-	//server     = "184.73.144.223:6379" // 10Gbps ec2 server UbuntuProxy0
-	//server = "172.31.84.57:6379" // t2.micro ec2 server UbuntuProxy0 private ip under vpc
-	server     = "52.87.169.1:6379" // t2.micro ec2 server UbuntuProxy0 public ip under vpc
->>>>>>> 353dffb9
 	lambdaConn net.Conn
 	srv        = redeo.NewServer(nil)
 	myMap      = make(map[string]*Chunk)
