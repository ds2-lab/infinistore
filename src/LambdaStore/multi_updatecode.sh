#!/bin/bash

prefix="Store1Node"
if [ "$1" != "" ] ; then
  prefix=$1
fi
mem=3008
# concurrency=30

echo "compiling lambda code..."
GOOS=linux go build redeo_lambda.go
echo "compress file..."
zip LambdaStore redeo_lambda
echo "updating lambda code.."

for i in {0..13}
do
<<<<<<< HEAD
    aws lambda update-function-code --function-name $prefix$i --zip-file fileb://LambdaStore.zip
=======
     # aws lambda update-function-code --function-name $prefix$i --zip-file fileb://Lambda2SmallJPG.zip
>>>>>>> 28ad39f8
   # aws lambda update-function-configuration --function-name $prefix$i --memory-size $mem
  aws lambda update-function-configuration --function-name $prefix$name$i --timeout $2
#    aws lambda update-function-configuration --function-name $prefix$name$i --handler redeo_lambda
#    aws lambda put-function-concurrency --function-name $name$i --reserved-concurrent-executions $concurrency
done

go clean<|MERGE_RESOLUTION|>--- conflicted
+++ resolved
@@ -15,13 +15,9 @@
 
 for i in {0..13}
 do
-<<<<<<< HEAD
     aws lambda update-function-code --function-name $prefix$i --zip-file fileb://LambdaStore.zip
-=======
-     # aws lambda update-function-code --function-name $prefix$i --zip-file fileb://Lambda2SmallJPG.zip
->>>>>>> 28ad39f8
    # aws lambda update-function-configuration --function-name $prefix$i --memory-size $mem
-  aws lambda update-function-configuration --function-name $prefix$name$i --timeout $2
+   # aws lambda update-function-configuration --function-name $prefix$name$i --timeout $2
 #    aws lambda update-function-configuration --function-name $prefix$name$i --handler redeo_lambda
 #    aws lambda put-function-concurrency --function-name $name$i --reserved-concurrent-executions $concurrency
 done
