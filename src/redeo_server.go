--- conflicted
+++ resolved
@@ -259,12 +259,8 @@
 		}
 	} else {
 		for i := range group.Arr {
-<<<<<<< HEAD
-			node := newLambdaInstance("Store1VPCNode" + strconv.Itoa(i))
-=======
-			node := lambdastore.NewInstance("Node" + strconv.Itoa(i))
+			node := lambdastore.NewInstance("Store1VPCNode" + strconv.Itoa(i))
 			node.SetLogLevel(log.Level)
->>>>>>> 353dffb9
 			log.Info("[%s lambda store has registered]", node.Name)
 			// register lambda instance to group
 			group.Arr[i] = node
