package types

import (
	"errors"
	"github.com/wangaoone/redeo/resp"
	"strconv"
	"sync/atomic"
)

type Command interface {
	Retriable() bool
	Flush() error
}

type Request struct {
	Id           Id
	Cmd          string
	Key          string
	Body         []byte
	BodyStream   resp.AllReadCloser
	ChanResponse chan interface{}

<<<<<<< HEAD
	w         *resp.RequestWriter
	responded uint32
=======
	w *resp.RequestWriter
	responded    uint32
	streamingStarted bool
}

func (req *Request) Retriable() bool {
	return req.BodyStream == nil || !req.streamingStarted
>>>>>>> 37ba2872
}

func (req *Request) PrepareForSet(w *resp.RequestWriter) {
	w.WriteMultiBulkSize(6)
	w.WriteBulkString(req.Cmd)
	w.WriteBulkString(strconv.Itoa(req.Id.ConnId))
	w.WriteBulkString(req.Id.ReqId)
	w.WriteBulkString(req.Id.ChunkId)
	w.WriteBulkString(req.Key)
	if req.Body != nil {
		w.WriteBulk(req.Body)
	}
	req.w = w
}

func (req *Request) PrepareForGet(w *resp.RequestWriter) {
	w.WriteMultiBulkSize(5)
	w.WriteBulkString(req.Cmd)
	w.WriteBulkString(strconv.Itoa(req.Id.ConnId))
	w.WriteBulkString(req.Id.ReqId)
	w.WriteBulkString("")
	w.WriteBulkString(req.Key)
	req.w = w
}

//func (req *Request) PrepareForData(w *resp.RequestWriter) {
//	w.WriteMultiBulkSize(1)
//	w.WriteBulkString(req.Cmd)
//	req.w = w
//}

<<<<<<< HEAD
func (req *Request) PrepareForDel(w *resp.RequestWriter) {
	w.WriteMultiBulkSize(4)
	w.WriteBulkString(req.Cmd)
	w.WriteBulkString(strconv.Itoa(req.Id.ConnId))
	w.WriteBulkString(req.Id.ReqId)
	w.WriteBulkString(req.Key)
	req.w = w
}

func (req *Request) Flush() (err error) {
=======
func (req *Request) Flush() error {
>>>>>>> 37ba2872
	if req.w == nil {
		return errors.New("Writer for request not set.")
	}
	w := req.w
	req.w = nil

	if err := w.Flush(); err != nil {
		return err
	}

	if req.BodyStream != nil {
		req.streamingStarted = true
		if err := w.CopyBulk(req.BodyStream, req.BodyStream.Len()); err != nil {
			return err
		}
		return w.Flush()
	}

	return nil
}

func (req *Request) IsResponse(rsp *Response) bool {
	return req.Cmd == rsp.Cmd &&
		req.Id.ReqId == rsp.Id.ReqId &&
		req.Id.ChunkId == rsp.Id.ChunkId
}

func (req *Request) SetResponse(rsp interface{}) bool {
	if !atomic.CompareAndSwapUint32(&req.responded, 0, 1) {
		return false
	}

	req.ChanResponse <- rsp

	// Release reference so chan can be garbage collected.
	req.ChanResponse = nil

	return true
}<|MERGE_RESOLUTION|>--- conflicted
+++ resolved
@@ -20,18 +20,13 @@
 	BodyStream   resp.AllReadCloser
 	ChanResponse chan interface{}
 
-<<<<<<< HEAD
-	w         *resp.RequestWriter
-	responded uint32
-=======
-	w *resp.RequestWriter
-	responded    uint32
+	w                *resp.RequestWriter
+	responded        uint32
 	streamingStarted bool
 }
 
 func (req *Request) Retriable() bool {
 	return req.BodyStream == nil || !req.streamingStarted
->>>>>>> 37ba2872
 }
 
 func (req *Request) PrepareForSet(w *resp.RequestWriter) {
@@ -63,7 +58,6 @@
 //	req.w = w
 //}
 
-<<<<<<< HEAD
 func (req *Request) PrepareForDel(w *resp.RequestWriter) {
 	w.WriteMultiBulkSize(4)
 	w.WriteBulkString(req.Cmd)
@@ -73,10 +67,7 @@
 	req.w = w
 }
 
-func (req *Request) Flush() (err error) {
-=======
 func (req *Request) Flush() error {
->>>>>>> 37ba2872
 	if req.w == nil {
 		return errors.New("Writer for request not set.")
 	}
