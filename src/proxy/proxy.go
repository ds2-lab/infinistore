package proxy

import (
	"fmt"
	"github.com/cornelk/hashmap"
	"github.com/wangaoone/LambdaObjectstore/lib/logger"
	"github.com/wangaoone/redeo"
	"github.com/wangaoone/redeo/resp"
	"net"
	"strings"
	"sync/atomic"
	"time"

	"github.com/wangaoone/LambdaObjectstore/src/proxy/collector"
	"github.com/wangaoone/LambdaObjectstore/src/proxy/global"
	"github.com/wangaoone/LambdaObjectstore/src/proxy/lambdastore"
	"github.com/wangaoone/LambdaObjectstore/src/proxy/types"
)

<<<<<<< HEAD
const NumLambdaClusters = 64
const LambdaStoreName = "LambdaStore"
const LambdaPrefix = "Store1VPCNode"

=======
>>>>>>> a6403ee8
type Proxy struct {
	log       logger.ILogger
	group     *Group
	metaMap   *hashmap.HashMap

	initialized int32
	ready       chan struct{}
}

// initial lambda group
func New(replica bool) *Proxy {
	p := &Proxy{
		log: &logger.ColorLogger{
			Prefix: "Proxy ",
			Level:  global.Log.GetLevel(),
			Color:  true,
		},
		group: NewGroup(NumLambdaClusters),
		metaMap: hashmap.New(1024),
		ready:   make(chan struct{}),
	}

	for i := range p.group.All {
		name := LambdaPrefix
		if replica {
			p.log.Info("[Registering lambda store replica %d.]", i)
			name = LambdaStoreName
		} else {
			p.log.Info("[Registering lambda store %s%d]", name, i)
		}
		node := scheduler.GetForGroup(p.group, i)

		// Initialize instance, this is not neccessary if the start time of the instance is acceptable.
		go func() {
			node.Validate()
			if atomic.AddInt32(&p.initialized, 1) == int32(p.group.Len()) {
				p.log.Info("[Proxy is ready]")
				close(p.ready)
			}
		}()

		// Begin handle requests
		go node.HandleRequests()
	}

	return p
}

func (p *Proxy) Serve(lis net.Listener) {
	for {
		cn, err := lis.Accept()
		if err != nil {
			return
		}

		conn := lambdastore.NewConnection(cn)
		go conn.ServeLambda()
	}
}

func (p *Proxy) Ready() chan struct{} {
	return p.ready
}

func (p *Proxy) Close(lis net.Listener) {
	lis.Close()
}

func (p *Proxy) Release() {
	for i, node := range p.group.All {
		scheduler.Recycle(node.LambdaDeployment)
		p.group.All[i] = nil
	}
	scheduler.Clear(p.group)
}

// from client
func (p *Proxy) HandleSet(w resp.ResponseWriter, c *resp.CommandStream) {
	client := redeo.GetClient(c.Context())
	connId := int(client.ID())
	key, _ := c.NextArg().Bytes()
	chunkId, _ := c.NextArg().String()
	lambdaId, _ := c.NextArg().Int()
	reqId, _ := c.NextArg().String()
	dataShards, _ := c.NextArg().Int()
	parityShards, _ := c.NextArg().Int()
	bodyStream, err := c.Next()
	if err != nil {
		p.log.Error("Error on get value reader: %v", err)
		return
	}
	bodyStream.(resp.Holdable).Hold()

	// Start couting time.
	if err := collector.Collect(collector.LogStart, "set", reqId, chunkId, time.Now().UnixNano()); err != nil {
		p.log.Warn("Fail to record start of request: %v", err)
	}

	global.ReqMap.GetOrInsert(reqId, &types.ClientReqCounter{"set", int(dataShards), int(parityShards), 0})

	// Check if the chunk key(key + chunkId) exists
	request := &types.Request{
		Id:           types.Id{connId, reqId, chunkId},
		Cmd:          strings.ToLower(c.Name),
		Key:          key,
		BodyStream:   bodyStream,
		ChanResponse: client.Responses(),
	}
	lambdaDest, _ := p.metaMap.GetOrInsert(fmt.Sprintf("%s@%s", chunkId, string(key)), int(lambdaId))
	// Send chunk to the corresponding lambda instance in group
	p.group.Instance(lambdaDest.(int)).C() <- request
	// p.log.Debug("KEY is", key.String(), "IN SET UPDATE, reqId is", reqId, "connId is", connId, "chunkId is", chunkId, "lambdaStore Id is", lambdaId)
}

func (p *Proxy) HandleGet(w resp.ResponseWriter, c *resp.Command) {
	client := redeo.GetClient(c.Context())
	connId := int(client.ID())
	key := c.Arg(0)
	chunkId := c.Arg(1).String()
	reqId := c.Arg(2).String()
	dataShards, _ := c.Arg(3).Int()
	parityShards, _ := c.Arg(4).Int()

	// Start couting time.
	if err := collector.Collect(collector.LogStart, "get", reqId, chunkId, time.Now().UnixNano()); err != nil {
		p.log.Warn("Fail to record start of request: %v", err)
	}

	global.ReqMap.GetOrInsert(reqId, &types.ClientReqCounter{"get", int(dataShards), int(parityShards), 0})

	// key is "key"+"chunkId"
	lambdaDest, ok := p.metaMap.Get(fmt.Sprintf("%s@%s", chunkId, string(key)))
	// p.log.Debug("KEY is", key.String(), "IN GET, reqId is", reqId, "connId is", connId, "chunkId is", chunkId, "lambdaStore Id is", lambdaDestination)
	if !ok {
		p.log.Warn("KEY %s(%s) not found in lambda store, please set first.", key.String(), chunkId)
		w.AppendErrorf("KEY %s(%s) not found in lambda store, please set first.", key.String(), chunkId)
		w.Flush()
		return
	}
	// Send request to lambda channel
	p.group.Instance(lambdaDest.(int)).C() <- &types.Request{
		Id: types.Id{ connId, reqId, chunkId },
		Cmd: strings.ToLower(c.Name),
		Key: key,
		ChanResponse: client.Responses(),
	}
}

func (p *Proxy) HandleCallback(w resp.ResponseWriter, r interface{}) {
	switch rsp := r.(type) {
	case error:
		w.AppendError(rsp.Error())
		w.Flush()
	case *types.Response:
		t := time.Now()

		rsp.PrepareFor(w)
		d1 := time.Since(t)

		t2 := time.Now()
		// flush buffer, return on errors
		if err := rsp.Flush(); err != nil {
			p.log.Error("Error on flush response: %v", err)
			return
		}
		d2 := time.Since(t2)
		//p.log.Debug("Server AppendInt time is", time0,
		//	"AppendBulk time is", time1,
		//	"Server Flush time is", time2,
		//	"Chunk body len is ", len(rsp.Body))
		tgg := time.Now()
		if err := collector.Collect(collector.LogServer2Client, rsp.Cmd, rsp.Id.ReqId, rsp.Id.ChunkId, int64(tgg.Sub(t)), int64(d1), int64(d2), tgg.UnixNano()); err != nil {
			p.log.Warn("LogServer2Client err %v", err)
		}
	}
}

func (p *Proxy) CollectData() {
	for i, _ := range p.group.All {
		global.DataCollected.Add(1)
		// send data command
		p.group.Instance(i).C() <- &types.Request{ Cmd: "data" }
	}
	p.log.Info("Waiting data from Lambda")
	global.DataCollected.Wait()
	if err := collector.Flush(); err != nil {
		p.log.Error("Failed to save data from lambdas: %v", err)
	} else {
		p.log.Info("Data collected.")
	}
}<|MERGE_RESOLUTION|>--- conflicted
+++ resolved
@@ -17,13 +17,6 @@
 	"github.com/wangaoone/LambdaObjectstore/src/proxy/types"
 )
 
-<<<<<<< HEAD
-const NumLambdaClusters = 64
-const LambdaStoreName = "LambdaStore"
-const LambdaPrefix = "Store1VPCNode"
-
-=======
->>>>>>> a6403ee8
 type Proxy struct {
 	log       logger.ILogger
 	group     *Group
