package proxy

<<<<<<< HEAD
const LambdaMaxDeployments = 64
const NumLambdaClusters = 32
const LambdaStoreName = "LambdaStore"
const LambdaPrefix = "Store1VPCNode"
=======
import (
	"time"

	"github.com/wangaoone/LambdaObjectstore/src/proxy/lambdastore"
)

const LambdaMaxDeployments = 1000
const NumLambdaClusters = 64
const LambdaStoreName = "LambdaStore"
const LambdaPrefix = "Proxy1Node"
const InstanceWarmTimout = 10 * time.Minute

func init() {
	lambdastore.WarmTimout = InstanceWarmTimout
}
>>>>>>> 0637ad85
<|MERGE_RESOLUTION|>--- conflicted
+++ resolved
@@ -1,24 +1,17 @@
 package proxy
 
-<<<<<<< HEAD
-const LambdaMaxDeployments = 64
-const NumLambdaClusters = 32
-const LambdaStoreName = "LambdaStore"
-const LambdaPrefix = "Store1VPCNode"
-=======
 import (
 	"time"
 
 	"github.com/wangaoone/LambdaObjectstore/src/proxy/lambdastore"
 )
 
-const LambdaMaxDeployments = 1000
-const NumLambdaClusters = 64
+const LambdaMaxDeployments = 64
+const NumLambdaClusters = 32
 const LambdaStoreName = "LambdaStore"
-const LambdaPrefix = "Proxy1Node"
+const LambdaPrefix = "Store1VPCNode"
 const InstanceWarmTimout = 10 * time.Minute
 
 func init() {
 	lambdastore.WarmTimout = InstanceWarmTimout
-}
->>>>>>> 0637ad85
+}