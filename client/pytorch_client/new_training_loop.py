--- conflicted
+++ resolved
@@ -169,13 +169,8 @@
     test_dataloader = DataLoader(test_ds, batch_size=32, shuffle=True, num_workers=4, pin_memory=True)
 
     model, loss_fn, optim_func = initialize_model("resnet", num_channels=3)
-<<<<<<< HEAD
-    print("Running training with the EBS dataloader")
+    print("Running training with the Disk dataloader")
     training_cycle(model, train_dataloader, test_dataloader, optim_func, loss_fn, 3, DEVICE)
-=======
-    print("Running training with the DISk dataloader")
-    training_cycle(model, train_dataloader, test_dataloader, optim_func, loss_fn, 3, "cuda:0")
->>>>>>> e831bfb7
 
     # CIFAR INFINICACHE
     train_infini = updated_datasets.MiniObjDataset(
@@ -209,12 +204,4 @@
 
     test_infini_dataloader = DataLoader(
         test_infini, batch_size=4, shuffle=True, num_workers=0, collate_fn=utils.infinicache_collate, pin_memory=True
-<<<<<<< HEAD
-    )
-
-    model, loss_fn, optim_func = initialize_model("resnet", num_channels=3)
-    print("Running training with the InfiniCache dataloader")
-    training_cycle(model, train_infini_dataloader, test_infini_dataloader, optim_func, loss_fn, 3, DEVICE)
-=======
-    )
->>>>>>> e831bfb7
+    )