--- conflicted
+++ resolved
@@ -29,17 +29,10 @@
 	to      = flag.Int64("to", 400, "the number of lambda deployment involved")
 	batch   = flag.Int64("batch", 10, "batch Number, no need to modify")
 	mem     = flag.Int64("mem", 256, "the memory of lambda")
-<<<<<<< HEAD
 
 	subnet = []*string{
 		aws.String("subnet-b53a6bff"),
 		aws.String("subnet-fcde0bc2"),
-=======
-	subnet  = []*string{
-		aws.String("subnet-eeb536c0"),
-		aws.String("subnet-f94739f6"),
-		aws.String("subnet-f432faca"),
->>>>>>> 52ad9da0
 	}
 	securityGroup = []*string{
 		aws.String("sg-079f6cc4e658209c3"),
