package main

import (
	"flag"
	"fmt"
	"github.com/aws/aws-sdk-go/aws"
	"github.com/aws/aws-sdk-go/aws/awserr"
	"github.com/aws/aws-sdk-go/aws/session"
	"github.com/aws/aws-sdk-go/service/lambda"
	"math"
	"sync"
	"time"
)

const (
<<<<<<< HEAD
	ROLE = "arn:aws:iam::037862857942:role/ProxyNoVPC"
=======
	BUCKET = "ao.lambda.code"
	//ROLE   = "arn:aws:iam::037862857942:role/ProxyNoVPC"
	ROLE = "arn:aws:iam::037862857942:role/Proxy1"
>>>>>>> 5e4adccf
)

var (
	code    = flag.Bool("code", false, "update function code")
	config  = flag.Bool("config", false, "update function config")
	create  = flag.Bool("create", false, "create function")
	timeout = flag.Int64("timeout", 100, "function timeout")
	prefix  = flag.String("prefix", "Proxy1Node", "function name prefix")
	vpc     = flag.Bool("vpc", false, "vpc config")
	key     = flag.String("key", "lambda", "key for handler and file name")
	from    = flag.Int64("from", 0, "the number of lambda deployment involved")
	to      = flag.Int64("to", 400, "the number of lambda deployment involved")
	batch   = flag.Int64("batch", 5, "batch Number, no need to modify")
	mem     = flag.Int64("mem", 256, "the memory of lambda")
	bucket  = flag.String("S3", "ao.lambda.code", "S3 bucket for lambda code")

	subnet = []*string{
		aws.String("subnet-eeb536c0"),
		//aws.String("subnet-f94739f6"),
		aws.String("subnet-f432faca"),
	}
	securityGroup = []*string{
		aws.String("sg-0281863209f428cb2"), aws.String("sg-d5b37d99"),
	}
)

func updateConfig(name string, svc *lambda.Lambda, wg *sync.WaitGroup) {
	var vpcConfig *lambda.VpcConfig
	if *vpc {
		vpcConfig = &lambda.VpcConfig{SubnetIds: subnet, SecurityGroupIds: securityGroup}
	} else {
		vpcConfig = &lambda.VpcConfig{}
	}
	input := &lambda.UpdateFunctionConfigurationInput{
		//Description:  aws.String(""),
		FunctionName: aws.String(name),
		Handler:      aws.String(*key),
		MemorySize:   aws.Int64(*mem),
		Role:         aws.String(ROLE),
		Timeout:      aws.Int64(*timeout),
		VpcConfig:    vpcConfig,
		//VpcConfig: &lambda.VpcConfig{SubnetIds: subnet, SecurityGroupIds: securityGroup},
		//VpcConfig: &lambda.VpcConfig{},
	}
	result, err := svc.UpdateFunctionConfiguration(input)
	if err != nil {
		if aerr, ok := err.(awserr.Error); ok {
			switch aerr.Code() {
			case lambda.ErrCodeServiceException:
				fmt.Println(lambda.ErrCodeServiceException, aerr.Error())
			case lambda.ErrCodeResourceNotFoundException:
				fmt.Println(lambda.ErrCodeResourceNotFoundException, aerr.Error())
			case lambda.ErrCodeInvalidParameterValueException:
				fmt.Println(lambda.ErrCodeInvalidParameterValueException, aerr.Error())
			case lambda.ErrCodeTooManyRequestsException:
				fmt.Println(lambda.ErrCodeTooManyRequestsException, aerr.Error())
			case lambda.ErrCodeResourceConflictException:
				fmt.Println(lambda.ErrCodeResourceConflictException, aerr.Error())
			case lambda.ErrCodePreconditionFailedException:
				fmt.Println(lambda.ErrCodePreconditionFailedException, aerr.Error())
			default:
				fmt.Println(aerr.Error())
			}
		} else {
			// Print the error, cast err to awserr.Error to get the Code and
			// Message from an error.
			fmt.Println(err.Error())
		}
		return
	}
	fmt.Println(name, "\n", result)
	wg.Done()
	return
}

func updateCode(name string, svc *lambda.Lambda, wg *sync.WaitGroup) {
	input := &lambda.UpdateFunctionCodeInput{
		FunctionName: aws.String(name),
		S3Bucket:     aws.String(*bucket),
		S3Key:        aws.String(fmt.Sprintf("%s.zip", *key)),
	}
	result, err := svc.UpdateFunctionCode(input)
	if err != nil {
		if aerr, ok := err.(awserr.Error); ok {
			switch aerr.Code() {
			case lambda.ErrCodeServiceException:
				fmt.Println(lambda.ErrCodeServiceException, aerr.Error())
			case lambda.ErrCodeResourceNotFoundException:
				fmt.Println(lambda.ErrCodeResourceNotFoundException, aerr.Error())
			case lambda.ErrCodeInvalidParameterValueException:
				fmt.Println(lambda.ErrCodeInvalidParameterValueException, aerr.Error())
			case lambda.ErrCodeTooManyRequestsException:
				fmt.Println(lambda.ErrCodeTooManyRequestsException, aerr.Error())
			case lambda.ErrCodeCodeStorageExceededException:
				fmt.Println(lambda.ErrCodeCodeStorageExceededException, aerr.Error())
			case lambda.ErrCodePreconditionFailedException:
				fmt.Println(lambda.ErrCodePreconditionFailedException, aerr.Error())
			default:
				fmt.Println(aerr.Error())
			}
		} else {
			// Print the error, cast err to awserr.Error to get the Code and
			// Message from an error.
			fmt.Println(err.Error())
		}
		return
	}
	fmt.Println(name, "\n", result)
	wg.Done()
	return
}

func createFunction(name string, svc *lambda.Lambda) {
	fmt.Println("create:", name)
	var vpcConfig *lambda.VpcConfig
	if *vpc {
		vpcConfig = &lambda.VpcConfig{SubnetIds: subnet, SecurityGroupIds: securityGroup}
	} else {
		vpcConfig = &lambda.VpcConfig{}
	}
	input := &lambda.CreateFunctionInput{
		Code: &lambda.FunctionCode{
			S3Bucket: aws.String(*bucket),
			S3Key:    aws.String(fmt.Sprintf("%s.zip", *key)),
		},
		FunctionName: aws.String(name),
		Handler:      aws.String(*key),
		MemorySize:   aws.Int64(*mem),
		Role:         aws.String(ROLE),
		Runtime:      aws.String("go1.x"),
		Timeout:      aws.Int64(*timeout),
		VpcConfig:    vpcConfig,
	}

	result, err := svc.CreateFunction(input)
	if err != nil {
		if aerr, ok := err.(awserr.Error); ok {
			switch aerr.Code() {
			case lambda.ErrCodeServiceException:
				fmt.Println(lambda.ErrCodeServiceException, aerr.Error())
			case lambda.ErrCodeInvalidParameterValueException:
				fmt.Println(lambda.ErrCodeInvalidParameterValueException, aerr.Error())
			case lambda.ErrCodeResourceNotFoundException:
				fmt.Println(lambda.ErrCodeResourceNotFoundException, aerr.Error())
			case lambda.ErrCodeResourceConflictException:
				fmt.Println(lambda.ErrCodeResourceConflictException, aerr.Error())
			case lambda.ErrCodeTooManyRequestsException:
				fmt.Println(lambda.ErrCodeTooManyRequestsException, aerr.Error())
			case lambda.ErrCodeCodeStorageExceededException:
				fmt.Println(lambda.ErrCodeCodeStorageExceededException, aerr.Error())
			default:
				fmt.Println(aerr.Error())
			}
		} else {
			// Print the error, cast err to awserr.Error to get the Code and
			// Message from an error.
			fmt.Println(err.Error())
		}
		return
	}

	fmt.Println(name, '\n', result)
	//wg.Done()
}

//func upload(sess *session.Session) {
//	// Create an uploader with the session and default options
//	uploader := s3manager.NewUploader(sess)
//
//	f, err := os.Open(fileName)
//	if err != nil {
//		fmt.Println("failed to open file", fileName, err)
//	}
//
//	// Upload the file to S3.
//	result, err := uploader.Upload(&s3manager.UploadInput{
//		Bucket: aws.String(BUCKET),
//		Key:    aws.String(KEY),
//		Body:   f,
//	})
//	if err != nil {
//		fmt.Println("failed to upload file", err)
//	}
//	fmt.Println("file uploaded to", result.Location)
//}

func main() {
	flag.Parse()
	// get group count
	group := int64(math.Ceil(float64(*to-*from) / float64(*batch)))
	//fmt.Println("group", group)
	sess := session.Must(session.NewSessionWithOptions(session.Options{
		SharedConfigState: session.SharedConfigEnable,
	}))
	svc := lambda.New(sess, &aws.Config{Region: aws.String("us-east-1")})
	if *create {
		for i := *from; i < *to; i++ {
			createFunction(fmt.Sprintf("%s%d", *prefix, i), svc)
		}
	}
	if *code {
		for j := int64(0); j < group; j++ {
			fmt.Println(j)
			var wg sync.WaitGroup
			//for i := j*(*batch) + *from; i < (j+1)*(*batch); i++ {
			for i := int64(0); i < *batch; i++ {
				wg.Add(1)
				go updateCode(fmt.Sprintf("%s%d", *prefix, j*(*batch)+*from+i), svc, &wg)
			}
			wg.Wait()
			time.Sleep(1 * time.Second)
		}
	}
	if *config {
		for j := int64(0); j < group; j++ {
			fmt.Println(j)
			var wg sync.WaitGroup
			for i := int64(0); i < *batch; i++ {
				wg.Add(1)
				go updateConfig(fmt.Sprintf("%s%d", *prefix, j*(*batch)+*from+i), svc, &wg)
			}
			wg.Wait()
			time.Sleep(1 * time.Second)
		}
	}
}<|MERGE_RESOLUTION|>--- conflicted
+++ resolved
@@ -13,13 +13,7 @@
 )
 
 const (
-<<<<<<< HEAD
 	ROLE = "arn:aws:iam::037862857942:role/ProxyNoVPC"
-=======
-	BUCKET = "ao.lambda.code"
-	//ROLE   = "arn:aws:iam::037862857942:role/ProxyNoVPC"
-	ROLE = "arn:aws:iam::037862857942:role/Proxy1"
->>>>>>> 5e4adccf
 )
 
 var (
