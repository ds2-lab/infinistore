include config.mk

DATE = $(shell date "+%Y%m%d%H%M")

all: build
	GOMAXPROCS=72 ./bin/proxy -log=proxy.log -enable-dashboard $(PARAMS) 2>error.log

deploy:
	aws configure
	sed 's/@region@/$(REGION)/g;s/@bucket@/$(S3_BUCKET_DATA)/g' cloudwatch/policy.json > cloudwatch/mypolicy.json
	aws s3api put-bucket-policy --bucket $(S3_BUCKET_DATA) --policy file://$(CURDIR)/cloudwatch/mypolicy.json

prepare:
	mkdir -p bin/

prepare-workload-%: $(WORKLOAD_HOME)/%.tar.gz
	$(eval WORKLOAD := $(WORKLOAD_HOME)/$*.csv)
	tar -xzf $(WORKLOAD_HOME)/$*.tar.gz -C $(WORKLOAD_HOME)

# Rename azure workload for simplicity
prepare-workload-azure: prepare-workload-azurefunctions-accesses-2020-bursty

build: prepare
	go build -o bin/proxy ../proxy/

build-local: build
	go build -o bin/lambda ../lambda/

build-data: prepare
	go build -o bin/preprocess preprocess/preprocess.go

build-bench: prepare
	cd $(BENCH_HOME) && go build -o $(CURDIR)/bin/infinibench ./

build-simulator: prepare
	cd $(BENCH_HOME) && go build -o $(CURDIR)/bin/playback ./simulator/playback/

microbench:
	./slap.sh 1>./log 2>&1 &
	@echo "show log: tail -f log"

dryrun: build build-simulator prepare-workload-dal09_blobs_50h
	./playback.sh dryrun $(WORKLOAD) 1000 "-d=10 -p=2 -w=100 -balance"

simulate: build build-simulator prepare-workload-dal09_blobs_50h
	./playback.sh playback $(WORKLOAD) 1000 "" "-d=10 -p=2" -compact 1>./log 2>&1 &
	@echo "show log: tail -f log"

simulate-with-dashboard: build build-simulator prepare-workload-dal09_blobs_50h
	./playback.sh playback $(WORKLOAD) 1000 "" "-d=10 -p=2" -compact -enable-dashboard 1>./log 2>&1 &
	sleep 1s
	cat ./log
	@echo "show log: tail -f log"

playback: build build-simulator prepare-workload-dal09_blobs_50h
	./playback.sh playback $(WORKLOAD) 1000 "" "-d=10 -p=2" 1>./log 2>&1 &
	@echo "show log: tail -f log"

playback-with-dashboard: build build-simulator prepare-workload-dal09_blobs_50h
	./playback.sh playback $(WORKLOAD) 1000 "" "-d=10 -p=2" -enable-dashboard 1>./log 2>&1 &
	sleep 1s
	cat ./log
	@echo "show log: tail -f log"

playback-azure-with-dashboard: build build-simulator prepare-workload-azure
	./playback.sh playback $(WORKLOAD) 1000 "" "-d=10 -p=2" -enable-dashboard 1>./log 2>&1 &
	sleep 1s
	cat ./log
	@echo "show log: tail -f log"

playback-accelerated: build build-simulator prepare-workload-dal09_blobs_50h
	./playback.sh playback $(WORKLOAD) 1000 "" "-d=10 -p=2 -speed=10" -enable-dashboard 1>./log 2>&1 &
	@echo "show log: tail -f log"

playback-redis: build-simulator prepare-workload-dal09_blobs_50h
	./playback.sh custom $(WORKLOAD) redis '-d 1 -p 0 -c 0 -redis "$(EC_ADDR)" -redisCluster 12' 1>./log 2>&1 &
	@echo "show log: tail -f log"

playback-redis-small: build-simulator prepare-workload-dal09_blobs_50h
<<<<<<< HEAD
	./playback.sh custom $(WORKLOAD) redis '-d 1 -p 0 -c 0 -redis "$(EC_ADDR)" -redisCluster 8 -s3 "$(S3_BUCKET_EC_BACKUP)" -failover s3' 1>./log 2>&1 &
=======
	./playback.sh custom $(WORKLOAD) redis '-d 1 -p 0 -c 0 -redis "$(EC_ADDR)" -redisCluster 3 -s3 $(S3_BUCKET_EC_BACKUP) -failover s3' 1>./log 2>&1 &
>>>>>>> cd6144ac
	@echo "show log: tail -f log"

playback-redis-accelerated: build-simulator prepare-workload-dal09_blobs_50h
	./playback.sh custom $(WORKLOAD) redis '-speed 10 -d 1 -p 0 -c 0 -redis $(EC_ADDR) -redisCluster 8 -s3 $(S3_BUCKET_EC_BACKUP) -failover s3' 1>./log 2>&1 &
	@echo "show log: tail -f log"

playback-static: build build-simulator prepare-workload-dal09_blobs_50h
	./playback.sh playback $(WORKLOAD) 400 "-cluster=static -functions=400" "-d=10 -p=2 -fo=300" -enable-dashboard 1>./log 2>&1 &
	sleep 1s
	cat ./log
	@echo "show log: tail -f log"

playback-static-average: build build-simulator prepare-workload-dal09_blobs_50h
	./playback.sh playback $(WORKLOAD) 95 "-cluster=static -functions=95" "-d=10 -p=2 -fo=300" -enable-dashboard 1>./log 2>&1 &
	sleep 1s
	cat ./log
	@echo "show log: tail -f log"

playback-static-norecovery: build build-simulator prepare-workload-dal09_blobs_50h
	./playback.sh playback $(WORKLOAD) 400 "-cluster=static -functions=400 -disable-recovery" "-d=10 -p=2" -enable-dashboard 1>./log 2>&1 &
	sleep 1s
	cat ./log
	@echo "show log: tail -f log"

start-server: build
	./server.sh 1>./log 2>&1 &

start-local: build-local
	#bin/proxy -cluster=static -functions=10 -invoker=local -disable-recovery -ip=127.0.0.1 $(PARAMS)
	bin/proxy -cluster=window -functions=10 -invoker=local -ip=127.0.0.1 $(PARAMS)

stop-server:
	kill -2 $(shell cat /tmp/infinistore.pid)

benchmark: build-bench
	bin/infinibench -n 10 -c 1 -keymin 1 -keymax 10 -sz 1048576 -d 10 -p 2 -op 0
	bin/infinibench -n 10 -c 1 -keymin 1 -keymax 10 -sz 1048576 -d 10 -p 2 -op 1 -i 2000

benchmark-recovery: build build-bench
	benchmark-recovery/benchmark.sh 1>./log 2>&1 &

test: build-bench
	bin/infinibench -n 1 -c 1 -keymin 1 -keymax 1 -sz 1048576 -d 10 -p 2 -op 0
	bin/infinibench -n 1 -c 1 -keymin 1 -keymax 1 -d 10 -p 2 -op 1

test-redis: build-bench
	bin/infinibench -n 1 -c 1 -keymin 1 -keymax 1 -sz 1048576 -cli redis -op 0
	bin/infinibench -n 1 -c 1 -keymin 1 -keymax 1 -cli redis -op 1

test-local: build-bench
	bin/infinibench -n 1 -c 1 -keymin 1 -keymax 1 -sz 1048576 -d 1 -p 0 -op 0
	bin/infinibench -n 1 -c 1 -keymin 1 -keymax 1 -d 1 -p 0 -op 1 -i 50

test-local-small: build-bench
	bin/infinibench -n 1 -c 1 -keymin 2 -keymax 2 -sz 100 -d 1 -p 0 -op 0
	bin/infinibench -n 1 -c 1 -keymin 2 -keymax 2 -d 1 -p 0 -op 1
<|MERGE_RESOLUTION|>--- conflicted
+++ resolved
@@ -77,11 +77,7 @@
 	@echo "show log: tail -f log"
 
 playback-redis-small: build-simulator prepare-workload-dal09_blobs_50h
-<<<<<<< HEAD
-	./playback.sh custom $(WORKLOAD) redis '-d 1 -p 0 -c 0 -redis "$(EC_ADDR)" -redisCluster 8 -s3 "$(S3_BUCKET_EC_BACKUP)" -failover s3' 1>./log 2>&1 &
-=======
 	./playback.sh custom $(WORKLOAD) redis '-d 1 -p 0 -c 0 -redis "$(EC_ADDR)" -redisCluster 3 -s3 $(S3_BUCKET_EC_BACKUP) -failover s3' 1>./log 2>&1 &
->>>>>>> cd6144ac
 	@echo "show log: tail -f log"
 
 playback-redis-accelerated: build-simulator prepare-workload-dal09_blobs_50h
