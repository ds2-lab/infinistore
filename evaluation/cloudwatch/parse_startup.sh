#!/bin/bash

PWD=`dirname $0`
LOGSET=cost
if [ "$1" != "" ] ; then
  LOGSET=$1
fi

SKIPUNZIP=$2

if [ "$SKIPUNZIP" == "" ]; then
    for file in $LOGSET/*
    do
        rm ${file}/aws-logs-write-test
        for zip in ${file}/*/*/*
        do
            gunzip ${zip}
            echo $zip
        done
    done
fi

echo "exporting ${PWD}/${LOGSET}_startup.csv"
for file in $LOGSET/*
do
<<<<<<< HEAD
  for zip in ${file}/*/*/*
  do
    TS=`head -n 1 ${zip} | awk '{print $1}'`
    FUNC=`echo "$zip" | awk -F / '{print $3}'`
    echo "$FUNC,$TS" >> ${PWD}/${LOGSET}_startup.csv
=======
	for zip in ${file}/*/*/*
    do
		TS=`head -n 1 ${zip} | awk '{print $1}'`
        FUNC=`echo "$zip" | awk -F / '{print $4}'`
        echo "$FUNC,$TS" >> ${PWD}/${LOGSET}_startup.csv
>>>>>>> b2d8d523
	done
done<|MERGE_RESOLUTION|>--- conflicted
+++ resolved
@@ -23,18 +23,10 @@
 echo "exporting ${PWD}/${LOGSET}_startup.csv"
 for file in $LOGSET/*
 do
-<<<<<<< HEAD
   for zip in ${file}/*/*/*
   do
     TS=`head -n 1 ${zip} | awk '{print $1}'`
-    FUNC=`echo "$zip" | awk -F / '{print $3}'`
+    FUNC=`echo "$zip" | awk -F / '{print $4}'`
     echo "$FUNC,$TS" >> ${PWD}/${LOGSET}_startup.csv
-=======
-	for zip in ${file}/*/*/*
-    do
-		TS=`head -n 1 ${zip} | awk '{print $1}'`
-        FUNC=`echo "$zip" | awk -F / '{print $4}'`
-        echo "$FUNC,$TS" >> ${PWD}/${LOGSET}_startup.csv
->>>>>>> b2d8d523
 	done
 done