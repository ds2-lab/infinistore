#!/bin/bash
LAMBDA="/aws/lambda/"
FILE="log/"
LOG_PREFIX="Store1VPCNode"

PREFIX=$1
start=$2
end=$3

# Convert date into seconds (Format is %s)
startTime=$(date -d "$start" +%s)000
endTime=$(date -d "$end" +%s)000


for i in {0..399}
do
<<<<<<< HEAD
    aws logs create-export-task --log-group-name $LAMBDA$i --from ${startTime} --to ${endTime} --destination "tianium.default" --destination-prefix $FILE$PREFIX$i
=======
    aws logs create-export-task --log-group-name $LAMBDA$LOG_PREFIX$i --from ${startTime} --to ${endTime} --destination "tianium.default" --destination-prefix $FILE$PREFIX$LOG_PREFIX$i
>>>>>>> 6d947874
    sleep 2s
done<|MERGE_RESOLUTION|>--- conflicted
+++ resolved
@@ -14,10 +14,6 @@
 
 for i in {0..399}
 do
-<<<<<<< HEAD
-    aws logs create-export-task --log-group-name $LAMBDA$i --from ${startTime} --to ${endTime} --destination "tianium.default" --destination-prefix $FILE$PREFIX$i
-=======
     aws logs create-export-task --log-group-name $LAMBDA$LOG_PREFIX$i --from ${startTime} --to ${endTime} --destination "tianium.default" --destination-prefix $FILE$PREFIX$LOG_PREFIX$i
->>>>>>> 6d947874
     sleep 2s
 done