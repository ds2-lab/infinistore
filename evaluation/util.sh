--- conflicted
+++ resolved
@@ -65,12 +65,8 @@
     PARAMS=$1
     FILE=$2
     echo "$BINDIR/playback -addrlist localhost:6378 $PARAMS $FILE"
-<<<<<<< HEAD
-    $BINDIR/playback -addrlist localhost:6378 $PARAMS $FILE
-=======
     # use /bin/bash -c to avoid possible non-consistency in handling paramters.
     /bin/bash -c "$BINDIR/playback -addrlist localhost:6378 $PARAMS $FILE"
->>>>>>> 721c9571
     return $?
 }
 
