#!/bin/bash

if [ "$GOPATH" == "" ] ; then
  echo "No \$GOPATH defined. Install go and set \$GOPATH first."
fi

PWD=`dirname $0`
BASE=`pwd`/$PWD
ENTRY=`date "+%Y%m%d%H%M"`
ENTRY="/data/$ENTRY"
NODE_PREFIX="Store1VPCNode"
MINBACKUPS=10
CLUSTER=12
TIMEOUTBASE=700

source $PWD/util.sh

function perform(){
    SECS=$1
    C=$2
    KEYS=$3
    SZ=$4
    INTERVAL=$5
    MEM=$6
    OVERHEAD=$7
    BACKUPS=$8

    ((NODES=CLUSTER+BACKUPS))
<<<<<<< HEAD
    ((BYTES=SZ*1000000))
=======
    ((BYTES=SZ*1024000))
>>>>>>> b74de9ee
    ((BAKOVERHEAD=MEM/MINBACKUPS))   # Reserved.
    ((SETS=(MEM-OVERHEAD)*10/SZ))  # Default EC configuration: 10+2
    ((N=SECS*1000/INTERVAL))
    RECLAIM=0
    ((REALMEM=MEM))

    for i in {1..5}
    do
        PREPROXY=$ENTRY/No.$i"_"lambda$MEM"_"$BACKUPS"_"$SZ"_"$INTERVAL

        update_lambda_mem $NODE_PREFIX $NODES $REALMEM $((TIMEOUTBASE+i*10))
        # Wait for proxy ready
        start_proxy $PREPROXY $BACKUPS $REALMEM &
        while [ ! -f /tmp/infinicache.pid ]
        do
            sleep 1s
        done
        echo pid:`cat /tmp/infinicache.pid`

        # Set objects
        sleep 1s
        echo "Setting $SETS $SZMB objects, $((SETS*SZ))MB in total."
        bench $SETS 1 1 $SETS $BYTES 0 0

        echo "Wait 60s for persisting..."
        sleep 60s

        # Trigger force reclaimation, the lambda 0 will be reclaimed in the middle of experiment.
        echo "Trigger reclaimation of node $RECLAIM in 5 seconds"
        /bin/bash -c "$PWD/reclaim.sh $NODE_PREFIX $RECLAIM $REALMEM 5 $i &"

        # Get objects, be sure to long enough
        echo "Getting random $N objects for $SECS seconds, interval: $INTERVAL ms"
        bench $N 1 1 $SETS $BYTES 1 $INTERVAL
        kill -2 `cat /tmp/infinicache.pid`
        while [ -f /tmp/infinicache.pid ]
        do
            sleep 1s
        done
    done
}

#perform $*
#perform

# Seconds to run.
LASTING=(60)
# Memory settings
MEMSET=(512 1024 1536 2048 3008)
SYSSET=(100 100 200 200 300)
# Object size settings
SZSET=(2 10 50 100)
# Inter-arrival time settings
IASET=(200 500 1000 2000)
# # of backup nodes settings
BAKSET=(40 10 20 80)
CONCURRENCY=1
MAXKEY=1          # Occupant
if [ "$1" != "" ]; then
    TIMEOUT="$1"
fi

mkdir -p $PWD/$ENTRY
for mem in {0..0}
do
    for sz in {0..0}
    do
      iaIdx=1
      bak=1
      #       seconds       concur       keys    object-size  inter-arrival   memory         overhead       num-backups
      perform ${LASTING[0]} $CONCURRENCY $MAXKEY ${SZSET[sz]} ${IASET[iaIdx]} ${MEMSET[mem]} ${SYSSET[mem]} ${BAKSET[bak]}
    done
done<|MERGE_RESOLUTION|>--- conflicted
+++ resolved
@@ -26,11 +26,7 @@
     BACKUPS=$8
 
     ((NODES=CLUSTER+BACKUPS))
-<<<<<<< HEAD
     ((BYTES=SZ*1000000))
-=======
-    ((BYTES=SZ*1024000))
->>>>>>> b74de9ee
     ((BAKOVERHEAD=MEM/MINBACKUPS))   # Reserved.
     ((SETS=(MEM-OVERHEAD)*10/SZ))  # Default EC configuration: 10+2
     ((N=SECS*1000/INTERVAL))
