#!/bin/bash

PWD=`dirname $0`
<<<<<<< HEAD
DATA="~/go/src/github.com/ds2-lab/infinistore/evaluation/data"
DOWNLOAD=$PWD/downloaded/proxy/
REMOTE="ubuntu@server.gmu.tianium.com"
=======
PRIVATEKEY=~/.ssh/id_rsa               # The private key to access the remote machine. Password mode is not supported.
REMOTE="ubuntu@remote"                 # Leave empty as "" to process data locally
REMOTE_HOME="~/infinistore/evaluation" # The evaluation directory on the remote machine
DATA_HOME="data"                       # The data directory on the remote machine
REMOTE_DATA=$REMOTE_HOME/$DATA_HOME
LOCAL_DATA=$PWD/$DATA_HOME
LOCAL_DEST=$PWD/downloaded/proxy/      # The local directory to store the downloaded data
>>>>>>> ae2b22f6

FOLDER=$1
# date "+%Y%m%d%H%M" -d "$FOLDER" > /dev/null  2>&1 # Linux
date -jf "%Y%m%d%H%M" "$FOLDER" > /dev/null  2>&1  # Mac
if [ $? -ne 0 ]; then
		FOLDER=""
fi
if [ "$FOLDER" == "" ] ; then
	echo "Please specify the data directory, in the form of YYYYMMDDHHmm"
	exit 1
fi

mkdir -p $DOWNLOAD

if [ "$2" != "" ] ; then
	REMOTE=$2
fi

if [ "$REMOTE" != "" ] ; then
	echo "Downloading experiment($FOLDER) data from $REMOTE:$REMOTE_DATA to $LOCAL_DEST"
	ssh -i $PRIVATEKEY -t $REMOTE "cd $REMOTE_DATA && tar -czf $FOLDER.tar.gz $FOLDER $FOLDER*.log $FOLDER*.clog logs/$FOLDER"
	scp -i $PRIVATEKEY $REMOTE:$REMOTE_DATA/$FOLDER.tar.gz $LOCAL_DEST
else
	echo "Processing data locally. Copying experiment($FOLDER) data from $LOCAL_DATA to $LOCAL_DEST"
	cd $LOCAL_DATA && tar -czf $FOLDER.tar.gz $FOLDER $FOLDER*.log $FOLDER*.clog logs/$FOLDER
	cp $LOCAL_DATA/$FOLDER.tar.gz $LOCAL_DEST
fi<|MERGE_RESOLUTION|>--- conflicted
+++ resolved
@@ -1,19 +1,13 @@
 #!/bin/bash
 
 PWD=`dirname $0`
-<<<<<<< HEAD
-DATA="~/go/src/github.com/ds2-lab/infinistore/evaluation/data"
-DOWNLOAD=$PWD/downloaded/proxy/
-REMOTE="ubuntu@server.gmu.tianium.com"
-=======
-PRIVATEKEY=~/.ssh/id_rsa               # The private key to access the remote machine. Password mode is not supported.
-REMOTE="ubuntu@remote"                 # Leave empty as "" to process data locally
+PRIVATEKEY=~/.ssh/tianium              # The private key to access the remote machine. Password mode is not supported.
+REMOTE="ubuntu@server.gmu.tianium.com" # Leave empty as "" to process data locally
 REMOTE_HOME="~/infinistore/evaluation" # The evaluation directory on the remote machine
 DATA_HOME="data"                       # The data directory on the remote machine
 REMOTE_DATA=$REMOTE_HOME/$DATA_HOME
 LOCAL_DATA=$PWD/$DATA_HOME
 LOCAL_DEST=$PWD/downloaded/proxy/      # The local directory to store the downloaded data
->>>>>>> ae2b22f6
 
 FOLDER=$1
 # date "+%Y%m%d%H%M" -d "$FOLDER" > /dev/null  2>&1 # Linux
